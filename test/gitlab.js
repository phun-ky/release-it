import test from 'ava';
import sinon from 'sinon';
import nock from 'nock';
import GitLab from '../lib/plugin/gitlab/GitLab.js';
import { factory, runTasks } from './util/index.js';
import {
  interceptUser,
  interceptCollaborator,
  interceptCollaboratorFallback,
  interceptPublish,
<<<<<<< HEAD
  interceptAsset
} from './stub/gitlab.js';
=======
  interceptAsset,
  interceptMilestones
} = require('./stub/gitlab');
const { factory, runTasks } = require('./util');
>>>>>>> 4236733f

const tokenHeader = 'Private-Token';
const tokenRef = 'GITLAB_TOKEN';

test.serial('should validate token', async t => {
  const tokenRef = 'MY_GITLAB_TOKEN';
  const pushRepo = 'https://gitlab.com/user/repo';
  const options = { gitlab: { release: true, tokenRef, tokenHeader, pushRepo } };
  const gitlab = factory(GitLab, { options });
  delete process.env[tokenRef];

  await t.throwsAsync(gitlab.init(), {
    message: /^Environment variable "MY_GITLAB_TOKEN" is required for GitLab releases/
  });
  process.env[tokenRef] = '123'; // eslint-disable-line require-atomic-updates

  interceptUser(undefined, { reqheaders: { 'private-token': '123' } });
  interceptCollaborator(undefined, { reqheaders: { 'private-token': '123' } });
  await t.notThrowsAsync(gitlab.init());
});

test.serial('should support CI Job token header', async t => {
  const tokenRef = 'CI_JOB_TOKEN';
  const tokenHeader = 'Job-Token';
  process.env[tokenRef] = 'j0b-t0k3n';
  const pushRepo = 'https://gitlab.com/user/repo';
  const options = { git: { pushRepo }, gitlab: { release: true, tokenRef, tokenHeader } };
  const gitlab = factory(GitLab, { options });

  interceptPublish(undefined, { reqheaders: { 'job-token': '1' } });

  await t.notThrowsAsync(gitlab.init());

  delete process.env[tokenRef];
});

test.serial('should upload assets and release', async t => {
  const pushRepo = 'https://gitlab.com/user/repo';
  const options = {
    git: { pushRepo },
    gitlab: {
      tokenRef,
      release: true,
      releaseName: 'Release ${version}',
      releaseNotes: 'echo Custom notes',
      assets: 'test/resources/file-v${version}.txt',
      milestones: ['${version}', '${latestVersion} UAT']
    }
  };
  const gitlab = factory(GitLab, { options });
  sinon.stub(gitlab, 'getLatestVersion').resolves('2.0.0');

  interceptUser();
  interceptCollaborator();
  interceptMilestones({
    query: { title: '2.0.1' },
    milestones: [
      {
        id: 17,
        iid: 3,
        title: '2.0.1'
      }
    ]
  });
  interceptMilestones({
    query: { title: '2.0.0 UAT' },
    milestones: [
      {
        id: 42,
        iid: 4,
        title: '2.0.0 UAT'
      }
    ]
  });
  interceptAsset();
  interceptPublish({
    body: {
      name: 'Release 2.0.1',
      tag_name: '2.0.1',
      description: 'Custom notes',
      assets: {
        links: [
          {
            name: 'file-v2.0.1.txt',
            url: `${pushRepo}/uploads/7e8bec1fe27cc46a4bc6a91b9e82a07c/file-v2.0.1.txt`
          }
        ]
      },
      milestones: ['2.0.1', '2.0.0 UAT']
    }
  });

  await runTasks(gitlab);

  t.is(gitlab.assets[0].url, `${pushRepo}/uploads/7e8bec1fe27cc46a4bc6a91b9e82a07c/file-v2.0.1.txt`);
  const { isReleased, releaseUrl } = gitlab.getContext();
  t.true(isReleased);
  t.is(releaseUrl, `${pushRepo}/-/releases`);
});

test.serial('should throw when release milestone is missing', async t => {
  const pushRepo = 'https://gitlab.com/user/repo';
  const options = {
    git: { pushRepo },
    gitlab: {
      tokenRef,
      release: true,
      milestones: ['${version}', '${latestVersion} UAT']
    }
  };
  const gitlab = factory(GitLab, { options });
  sinon.stub(gitlab, 'getLatestVersion').resolves('2.0.0');

  interceptUser();
  interceptCollaborator();
  interceptMilestones({
    query: { title: '2.0.1' },
    milestones: [
      {
        id: 17,
        iid: 3,
        title: '2.0.1'
      }
    ]
  });
  interceptMilestones({
    query: { title: '2.0.0 UAT' },
    milestones: []
  });

  await t.throwsAsync(runTasks(gitlab), {
    message: /^Missing one or more milestones in GitLab. Creating a GitLab release will fail./
  });
});

test.serial('should release to self-managed host', async t => {
  const host = 'https://gitlab.example.org';
  const scope = nock(host);
  scope.post('/api/v4/projects/user%2Frepo/releases').reply(200, {});
  const options = {
    git: { pushRepo: `${host}/user/repo` },
    gitlab: { releaseName: 'Release ${version}', releaseNotes: 'echo readme', tokenRef }
  };
  const gitlab = factory(GitLab, { options });
  sinon.stub(gitlab, 'getLatestVersion').resolves('1.0.0');

  interceptUser({ host });
  interceptCollaborator({ host });

  await runTasks(gitlab);

  const { origin, baseUrl } = gitlab.getContext();
  t.is(origin, host);
  t.is(baseUrl, `${host}/api/v4`);
});

test.serial('should release to sub-grouped repo', async t => {
  const scope = nock('https://gitlab.com');
  scope.post('/api/v4/projects/group%2Fsub-group%2Frepo/releases').reply(200, {});
  const options = { gitlab: { tokenRef }, git: { pushRepo: 'git@gitlab.com:group/sub-group/repo.git' } };
  const gitlab = factory(GitLab, { options });

  interceptUser({ owner: 'sub-group' });
  interceptCollaborator({ owner: 'sub-group', group: 'group' });

  await runTasks(gitlab);

  const { isReleased, releaseUrl } = gitlab.getContext();
  t.true(isReleased);
  t.is(releaseUrl, 'https://gitlab.com/group/sub-group/repo/-/releases');
});

test.serial('should throw for unauthenticated user', async t => {
  const host = 'https://gitlab.com';
  const pushRepo = `${host}/user/repo`;
  const options = { gitlab: { tokenRef, pushRepo, host } };
  const gitlab = factory(GitLab, { options });
  const scope = nock(host);
  scope.get(`/api/v4/user`).reply(401);

  await t.throwsAsync(runTasks(gitlab), {
    message: /^Could not authenticate with GitLab using environment variable "GITLAB_TOKEN"/
  });
});

test.serial('should throw for non-collaborator', async t => {
  const host = 'https://gitlab.com';
  const pushRepo = `${host}/john/repo`;
  const options = { gitlab: { tokenRef, pushRepo, host } };
  const gitlab = factory(GitLab, { options });
  const scope = nock(host);
  scope.get(`/api/v4/projects/john%2Frepo/members/all/1`).reply(200, { username: 'emma' });
  interceptUser({ owner: 'john' });

  await t.throwsAsync(runTasks(gitlab), { message: /^User john is not a collaborator for john\/repo/ });
});

test.serial('should throw for insufficient access level', async t => {
  const host = 'https://gitlab.com';
  const pushRepo = `${host}/john/repo`;
  const options = { gitlab: { tokenRef, pushRepo, host } };
  const gitlab = factory(GitLab, { options });
  const scope = nock(host);
  scope.get(`/api/v4/projects/john%2Frepo/members/all/1`).reply(200, { username: 'john', access_level: 10 });
  interceptUser({ owner: 'john' });

  await t.throwsAsync(runTasks(gitlab), { message: /^User john is not a collaborator for john\/repo/ });
});

test.serial('should fallback for gitlab < v12.4', async t => {
  const host = 'https://gitlab.com';
  const pushRepo = `${host}/user/repo`;
  const options = { gitlab: { tokenRef, pushRepo, host } };
  const gitlab = factory(GitLab, { options });
  const scope = nock(host);
  scope.get(`/api/v4/projects/user%2Frepo/members/all/1`).reply(404);
  interceptUser();
  interceptCollaboratorFallback();

  await t.notThrowsAsync(gitlab.init());
});

test('should not make requests in dry run', async t => {
  const [host, owner, repo] = ['https://gitlab.example.org', 'user', 'repo'];
  const pushRepo = `${host}/${owner}/${repo}`;
  const options = { 'dry-run': true, git: { pushRepo }, gitlab: { releaseName: 'R', tokenRef } };
  const gitlab = factory(GitLab, { options });
  sinon.stub(gitlab, 'getLatestVersion').resolves('1.0.0');
  const spy = sinon.spy(gitlab, 'client', ['get']);

  await runTasks(gitlab);

  const { isReleased, releaseUrl } = gitlab.getContext();
  t.is(spy.get.callCount, 0);
  t.is(gitlab.log.exec.args[1][0], 'gitlab releases#uploadAssets');
  t.is(gitlab.log.exec.args[2][0], 'gitlab releases#createRelease "R" (1.0.1)');
  t.true(isReleased);
  t.is(releaseUrl, `${pushRepo}/-/releases`);
  spy.get.restore();
});

test('should skip checks', async t => {
  const options = { gitlab: { tokenRef, skipChecks: true, release: true, milestones: ['v1.0.0'] } };
  const gitlab = factory(GitLab, { options });
  const spy = sinon.spy(gitlab, 'client', ['get']);

  await t.notThrowsAsync(gitlab.init());
  await t.notThrowsAsync(gitlab.beforeRelease());

  t.is(spy.get.callCount, 0);

  t.is(gitlab.log.exec.args.filter(entry => /checkReleaseMilestones/.test(entry[0])).length, 0);
});<|MERGE_RESOLUTION|>--- conflicted
+++ resolved
@@ -8,15 +8,9 @@
   interceptCollaborator,
   interceptCollaboratorFallback,
   interceptPublish,
-<<<<<<< HEAD
-  interceptAsset
-} from './stub/gitlab.js';
-=======
   interceptAsset,
   interceptMilestones
-} = require('./stub/gitlab');
-const { factory, runTasks } = require('./util');
->>>>>>> 4236733f
+} from './stub/gitlab.js';
 
 const tokenHeader = 'Private-Token';
 const tokenRef = 'GITLAB_TOKEN';
