--- conflicted
+++ resolved
@@ -1,11 +1,7 @@
 const test = require('ava');
 const sinon = require('sinon');
-<<<<<<< HEAD
 const npm = require('../lib/plugin/npm/npm');
 const { factory, runTasks } = require('./util');
-=======
-const npm = require('../lib/npm');
->>>>>>> 8ea86f29
 
 test('should return npm package url', t => {
   const options = { npm: { name: 'my-cool-package' } };
@@ -118,40 +114,23 @@
   const exec = sinon.stub(npmClient.shell, 'exec').resolves();
   const pingError = "npm ERR! code E404\nnpm ERR! 404 Package '--ping' not found : ping";
   const whoamiError = "npm ERR! code E404\nnpm ERR! 404 Package '--whoami' not found : whoami";
-<<<<<<< HEAD
   exec.withArgs('npm ping').rejects(new Error(pingError));
   exec.withArgs('npm whoai').rejects(new Error(whoamiError));
   await runTasks(npmClient);
   t.deepEqual(exec.lastCall.args[0].trim(), 'npm publish . --tag latest');
   exec.restore();
-=======
-  run.withArgs('npm ping').rejects(new Error(pingError));
-  run.withArgs('npm whoami').rejects(new Error(whoamiError));
-
-  const npmClient = new npm({
-    name: 'pkg',
-    publish: true,
-    shell: { run },
-    log: { warn: () => {} }
-  });
-  await t.notThrowsAsync(npmClient.validate());
 });
 
 test('should not throw if npm returns 400 for unsupported ping/whoami', async t => {
-  const run = sinon.stub().resolves();
+  const npmClient = factory(npm);
+  const exec = sinon.stub(npmClient.shell, 'exec').resolves();
   const pingError = 'npm ERR! code E400\nnpm ERR! 400 Bad Request - GET https://npm.example.org/-/ping?write=true';
   const whoamiError = 'npm ERR! code E400\nnpm ERR! 400 Bad Request - GET https://npm.example.org/-/whoami';
-  run.withArgs('npm ping').rejects(new Error(pingError));
-  run.withArgs('npm whoami').rejects(new Error(whoamiError));
-
-  const npmClient = new npm({
-    name: 'pkg',
-    publish: true,
-    shell: { run },
-    log: { warn: () => {} }
-  });
-  await t.notThrowsAsync(npmClient.validate());
->>>>>>> 8ea86f29
+  exec.withArgs('npm ping').rejects(new Error(pingError));
+  exec.withArgs('npm whoami').rejects(new Error(whoamiError));
+  await runTasks(npmClient);
+  t.deepEqual(exec.lastCall.args[0].trim(), 'npm publish . --tag latest');
+  exec.restore();
 });
 
 test('should throw if user is not authenticated', async t => {
