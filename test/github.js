--- conflicted
+++ resolved
@@ -3,13 +3,17 @@
 const sinon = require('sinon');
 const proxyquire = require('proxyquire');
 const GitHubApi = require('@octokit/rest');
+const sh = require('shelljs');
 const GitHub = require('../lib/plugin/github/GitHub');
 const githubRequest = require('./stub/github.request');
 const { factory, runTasks } = require('./util');
+const { parseGitUrl } = require('../lib/util');
 const { GitHubClientError } = require('../lib/errors');
 const HttpError = require('@octokit/request/lib/http-error');
 const pkg = require('../package.json');
 
+const remoteUrl = sh.exec('git ls-remote --get-url');
+const { owner, project } = parseGitUrl(remoteUrl);
 const tokenRef = 'GITLAB_TOKEN';
 
 test.beforeEach(t => {
@@ -64,40 +68,27 @@
   t.is(attempt, undefined);
   t.is(githubRequestStub.callCount, 0);
 
-<<<<<<< HEAD
-  const releaseResult = await github.createRelease({ version });
-=======
-  const releaseResult = await github.draftRelease({
-    version
-  });
->>>>>>> c31ed3c2
+  const releaseResult = await github.draftRelease({ version });
 
   t.is(releaseResult.tag_name, 'v' + version);
   t.is(releaseResult.name, 'Release ' + version);
 
   t.is(github.isReleased, true);
-  t.is(github.getReleaseUrl(), 'https://github.com/release-it/release-it/releases/tag/v2.0.1');
+  t.is(github.getReleaseUrl(), `https://github.com/${owner}/${project}/releases/tag/v2.0.1`);
 
   t.is(releaseResult.tag_name, 'v' + version);
   t.is(releaseResult.name, 'Release ' + version);
   t.is(releaseResult.draft, true);
 
   t.is(githubRequestStub.callCount, 1);
-<<<<<<< HEAD
-  t.is(githubRequestStub.firstCall.lastArg.owner, 'release-it');
-  t.is(githubRequestStub.firstCall.lastArg.repo, 'release-it');
-=======
 
-  const publishedResult = await github.maybePublishRelease({
-    draft: false
-  });
+  const publishedResult = await github.publishRelease({ draft: false });
 
   t.is(publishedResult.draft, false);
 
   t.is(githubRequestStub.callCount, 2);
-  t.is(githubRequestStub.firstCall.lastArg.owner, 'webpro');
-  t.is(githubRequestStub.firstCall.lastArg.repo, 'release-it-test');
->>>>>>> c31ed3c2
+  t.is(githubRequestStub.firstCall.lastArg.owner, owner);
+  t.is(githubRequestStub.firstCall.lastArg.repo, project);
   t.is(githubRequestStub.firstCall.lastArg.tag_name, 'v2.0.1');
   t.is(githubRequestStub.firstCall.lastArg.name, 'Release 2.0.1');
   t.is(githubRequestStub.firstCall.lastArg.body, 'Custom notes');
@@ -117,30 +108,15 @@
 
   t.is(upload.name, asset);
   t.is(upload.state, 'uploaded');
-  t.is(upload.browser_download_url, `https://github.com/release-it/release-it/releases/download/v${version}/${asset}`);
+  t.is(upload.browser_download_url, `https://github.com/${owner}/${project}/releases/download/v${version}/${asset}`);
 });
 
-<<<<<<< HEAD
 test.serial('should release to enterprise host', async t => {
   const { GitHub, GitHubApiStub } = t.context;
   const github = factory(GitHub, { options: { github: { tokenRef } } });
   const exec = sinon.stub(github.shell, 'exec').callThrough();
   exec.withArgs('git config --get remote.origin.url').resolves('https://github.example.org/webpro/release-it');
   await runTasks(github);
-=======
-test('should release to enterprise host', async t => {
-  const { GitHub, GitHubApiStub, githubRequestStub } = t.context;
-
-  const github = new GitHub({
-    remoteUrl: 'https://github.my-GHE-enabled-company.com/user/repo'
-  });
-
-  await github.draftRelease({
-    version: '1',
-    changelog: 'My default changelog'
-  });
-
->>>>>>> c31ed3c2
   t.is(GitHubApiStub.callCount, 1);
   t.is(GitHubApiStub.firstCall.args[0].baseUrl, 'https://github.example.org/api/v3');
   exec.restore();
@@ -148,21 +124,9 @@
 
 test('should release to alternative host and proxy', async t => {
   const { GitHub, GitHubApiStub } = t.context;
-<<<<<<< HEAD
   const options = { github: { tokenRef, host: 'my-custom-host.org', proxy: 'http://proxy:8080' } };
   const github = factory(GitHub, { options });
   await runTasks(github);
-=======
-
-  const github = new GitHub({
-    remoteUrl: 'https://github.my-GHE-enabled-company.com/user/repo',
-    host: 'my-custom-host.org',
-    proxy: 'http://proxy:8080'
-  });
-
-  await github.draftRelease();
-
->>>>>>> c31ed3c2
   t.is(GitHubApiStub.callCount, 1);
   t.is(GitHubApiStub.firstCall.args[0].baseUrl, 'https://my-custom-host.org/api/v3');
   t.is(GitHubApiStub.firstCall.args[0].proxy, 'http://proxy:8080');
@@ -172,13 +136,8 @@
   const { GitHub, gitHubApi } = t.context;
   const stub = sinon.stub(gitHubApi.repos, 'createRelease');
   stub.throws(new HttpError('Not found', 404, null, { url: '', headers: {} }));
-<<<<<<< HEAD
   const github = factory(GitHub, { options: { github: { tokenRef } } });
   await t.throwsAsync(runTasks(github), { instanceOf: GitHubClientError, message: '404 (Not found)' });
-=======
-  const github = new GitHub({ release: true, remoteUrl: '' });
-  await t.throwsAsync(github.draftRelease(), { instanceOf: GitHubClientError, message: '404 (Not found)' });
->>>>>>> c31ed3c2
   t.is(stub.callCount, 1);
   stub.restore();
 });
@@ -187,14 +146,9 @@
   const { GitHub, gitHubApi } = t.context;
   const stub = sinon.stub(gitHubApi.repos, 'createRelease');
   stub.throws(new HttpError('Request failed', 500, null, { url: '', headers: {} }));
-<<<<<<< HEAD
   const options = { github: { tokenRef, retryMinTimeout: 0 } };
   const github = factory(GitHub, { options });
   await t.throwsAsync(runTasks(github), { instanceOf: GitHubClientError, message: '500 (Request failed)' });
-=======
-  const github = new GitHub({ release: true, remoteUrl: '', retryMinTimeout: 0 });
-  await t.throwsAsync(github.draftRelease(), { instanceOf: GitHubClientError, message: '500 (Request failed)' });
->>>>>>> c31ed3c2
   t.is(stub.callCount, 3);
   stub.restore();
 });
@@ -202,15 +156,9 @@
 test('should not call octokit client in dry run', async t => {
   const { GitHub, GitHubApiStub, githubRequestStub } = t.context;
 
-<<<<<<< HEAD
   const options = { git: { tagName: 'v${version}' }, github: { tokenRef, releaseName: 'R ${version}', assets: ['*'] } };
   const github = factory(GitHub, { options, global: { isDryRun: true } });
   sinon.stub(github, 'getLatestVersion').resolves('1.0.0');
-=======
-  await github.draftRelease({
-    version: '1'
-  });
->>>>>>> c31ed3c2
 
   const spy = sinon.spy(github, 'uploadAsset');
 
@@ -219,9 +167,10 @@
   t.is(GitHubApiStub.callCount, 0);
   t.is(githubRequestStub.callCount, 0);
   t.is(spy.callCount, 0);
-  t.is(github.log.exec.args[2][0], 'octokit releases#createRelease "R 1.0.1" (v1.0.1)');
-  t.is(github.log.exec.lastCall.args[0], 'octokit releases#uploadAssets');
-  t.is(github.getReleaseUrl(), 'https://github.com/release-it/release-it/releases/tag/v1.0.1');
+  t.is(github.log.exec.args[2][0], 'octokit releases#draftRelease "R 1.0.1" (v1.0.1)');
+  t.is(github.log.exec.args[3][0], 'octokit releases#uploadAssets');
+  t.is(github.log.exec.lastCall.args[0], 'octokit releases#publishRelease (v1.0.1)');
+  t.is(github.getReleaseUrl(), `https://github.com/${owner}/${project}/releases/tag/v1.0.1`);
   t.is(github.isReleased, true);
 
   spy.restore();
