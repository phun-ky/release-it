import test from 'ava';
import sinon from 'sinon';
import { RequestError } from '@octokit/request-error';
import GitHub from '../lib/plugin/github/GitHub.js';
import { factory, runTasks } from './util/index.js';
import {
  interceptAuthentication,
  interceptCollaborator,
  interceptListReleases,
  interceptCreate,
  interceptUpdate,
  interceptAsset
} from './stub/github.js';

const tokenRef = 'GITHUB_TOKEN';
const pushRepo = 'git://github.com:user/repo';
const host = 'github.com';
const git = { changelog: '' };
const requestErrorOptions = { request: { url: '', headers: {} }, response: { headers: {} } };

test.serial('should check token and perform checks', async t => {
  const tokenRef = 'MY_GITHUB_TOKEN';
  const options = { github: { release: true, tokenRef, pushRepo } };
  const github = factory(GitHub, { options });

  process.env[tokenRef] = '123'; // eslint-disable-line require-atomic-updates

  interceptAuthentication();
  interceptCollaborator();
  await t.notThrowsAsync(github.init());
});

test.serial('should check token and warn', async t => {
  const tokenRef = 'MY_GITHUB_TOKEN';
  const options = { github: { release: true, tokenRef, pushRepo } };
  const github = factory(GitHub, { options });
  delete process.env[tokenRef];

  await t.notThrowsAsync(github.init());

  t.is(github.log.warn.args[0][0], 'Environment variable "MY_GITHUB_TOKEN" is required for automated GitHub Releases.');
  t.is(github.log.warn.args[1][0], 'Falling back to web-based GitHub Release.');
});

test('should release and upload assets', async t => {
  const options = {
    git,
    github: {
      pushRepo,
      tokenRef,
      release: true,
      releaseName: 'Release ${tagName}',
      releaseNotes: 'echo Custom notes',
      assets: 'test/resources/file-v${version}.txt'
    }
  };
  const github = factory(GitHub, { options });
  const exec = sinon.stub(github.shell, 'exec').callThrough();
  exec.withArgs('git log --pretty=format:"* %s (%h)" ${from}...${to}').resolves('');
  exec.withArgs('git describe --tags --match=* --abbrev=0').resolves('2.0.1');

  interceptAuthentication();
  interceptCollaborator();
  interceptCreate({ body: { tag_name: '2.0.2', name: 'Release 2.0.2', body: 'Custom notes' } });
  interceptAsset({ body: '*' });

  await runTasks(github);

  const { isReleased, releaseUrl } = github.getContext();
  t.true(isReleased);
  t.is(releaseUrl, 'https://github.com/user/repo/releases/tag/2.0.2');
  exec.restore();
});

test('should create a pre-release and draft release notes', async t => {
  const options = {
    git,
    github: {
      pushRepo,
      tokenRef,
      release: true,
      releaseName: 'Release ${tagName}',
      preRelease: true,
      draft: true
    }
  };
  const github = factory(GitHub, { options });
  const exec = sinon.stub(github.shell, 'exec').callThrough();
  exec.withArgs('git log --pretty=format:"* %s (%h)" ${from}...${to}').resolves('');
  exec.withArgs('git describe --tags --match=* --abbrev=0').resolves('2.0.1');

  interceptAuthentication();
  interceptCollaborator();
  interceptCreate({ body: { tag_name: '2.0.2', name: 'Release 2.0.2', body: '', prerelease: true, draft: true } });

  await runTasks(github);

  const { isReleased, releaseUrl } = github.getContext();
  t.true(isReleased);
  t.is(releaseUrl, 'https://github.com/user/repo/releases/tag/2.0.2');
  exec.restore();
});

test('should create auto generated release notes', async t => {
  const options = {
    git,
    github: {
      pushRepo,
      tokenRef,
      release: true,
      releaseName: 'Release ${tagName}',
      autoGenerate: true
    }
  };
  const github = factory(GitHub, { options });
  const exec = sinon.stub(github.shell, 'exec').callThrough();
  exec.withArgs('git describe --tags --match=* --abbrev=0').resolves('2.0.1');

  interceptAuthentication();
  interceptCollaborator();
  interceptCreate({
    body: { tag_name: '2.0.2', name: 'Release 2.0.2', draft: false, prerelease: false, generate_release_notes: true }
  });

  await runTasks(github);

  const { isReleased, releaseUrl } = github.getContext();
  t.true(isReleased);
  t.is(releaseUrl, 'https://github.com/user/repo/releases/tag/2.0.2');
  exec.restore();
});

test('should update release and upload assets', async t => {
  const asset = 'file1';
  const options = {
    increment: false,
    git,
    github: {
      update: true,
      pushRepo,
      tokenRef,
      release: true,
      releaseName: 'Release ${tagName}',
      releaseNotes: 'echo Custom notes',
      assets: `test/resources/${asset}`
    }
  };
  const github = factory(GitHub, { options });
  const exec = sinon.stub(github.shell, 'exec').callThrough();
  exec.withArgs('git log --pretty=format:"* %s (%h)" ${from}...${to}').resolves('');
  exec.withArgs('git describe --tags --match=* --abbrev=0').resolves('2.0.1');
  exec.withArgs('git rev-list 2.0.1 --tags --max-count=1').resolves('a123456');
  exec.withArgs('git describe --tags --abbrev=0 "a123456^"').resolves('2.0.1');

  interceptAuthentication();
  interceptCollaborator();
  interceptListReleases({ tag_name: '2.0.1' });
  interceptUpdate({ body: { tag_name: '2.0.1', name: 'Release 2.0.1', body: 'Custom notes' } });
  interceptAsset({ body: asset });

  await runTasks(github);

  const { isReleased, releaseUrl } = github.getContext();
  t.true(isReleased);
  t.is(releaseUrl, 'https://github.com/user/repo/releases/tag/2.0.1');
  exec.restore();
});

test('should create new release for unreleased tag', async t => {
  const options = {
    increment: false,
    git,
    github: {
      update: true,
      pushRepo,
      tokenRef,
      release: true,
      releaseName: 'Release ${tagName}',
      releaseNotes: 'echo Custom notes'
    }
  };
  const github = factory(GitHub, { options });
  const exec = sinon.stub(github.shell, 'exec').callThrough();
  exec.withArgs('git log --pretty=format:"* %s (%h)" ${from}...${to}').resolves('');
  exec.withArgs('git describe --tags --match=* --abbrev=0').resolves('2.0.1');
  exec.withArgs('git rev-list 2.0.1 --tags --max-count=1').resolves('b123456');
  exec.withArgs('git describe --tags --abbrev=0 "b123456^"').resolves('2.0.1');

  interceptAuthentication();
  interceptCollaborator();
  interceptListReleases({ tag_name: '2.0.0' });
  interceptCreate({ body: { tag_name: '2.0.1', name: 'Release 2.0.1', body: 'Custom notes' } });

  await runTasks(github);

  const { isReleased, releaseUrl } = github.getContext();
  t.true(isReleased);
  t.is(releaseUrl, 'https://github.com/user/repo/releases/tag/2.0.1');
  exec.restore();
});

test('should release to enterprise host', async t => {
  const github = factory(GitHub, { options: { git, github: { tokenRef } } });
  const exec = sinon.stub(github.shell, 'exec').callThrough();
  exec.withArgs('git remote get-url origin').resolves(`https://github.example.org/user/repo`);
  exec.withArgs('git config --get remote.origin.url').resolves(`https://github.example.org/user/repo`);
  exec.withArgs('git describe --tags --match=* --abbrev=0').resolves(`1.0.0`);

  const remote = { api: 'https://github.example.org/api/v3', host: 'github.example.org' };
  interceptAuthentication(remote);
  interceptCollaborator(remote);
  interceptCreate(Object.assign({ body: { tag_name: '1.0.1' } }, remote));

  await runTasks(github);

  const { isReleased, releaseUrl } = github.getContext();
  t.true(isReleased);
  t.is(releaseUrl, `https://github.example.org/user/repo/releases/tag/1.0.1`);
  exec.restore();
});

test('should release to alternative host and proxy', async t => {
  const remote = { api: 'https://my-custom-host.org/api/v3', host: 'my-custom-host.org' };
  interceptAuthentication(remote);
  interceptCollaborator(remote);
  interceptCreate(Object.assign({ body: { tag_name: '1.0.1' } }, remote));
  const options = {
    git,
    github: {
      tokenRef,
      pushRepo: `git://my-custom-host.org:user/repo`,
      host: 'my-custom-host.org',
      proxy: 'http://proxy:8080'
    }
  };
  const github = factory(GitHub, { options });
  const exec = sinon.stub(github.shell, 'exec').callThrough();
  exec.withArgs('git log --pretty=format:"* %s (%h)" ${from}...${to}').resolves('');
  exec.withArgs('git describe --tags --match=* --abbrev=0').resolves('1.0.0');

  await runTasks(github);

  const { isReleased, releaseUrl } = github.getContext();
  t.true(isReleased);
  t.is(releaseUrl, `https://my-custom-host.org/user/repo/releases/tag/1.0.1`);
  exec.restore();
});

test('should release to git.pushRepo', async t => {
  const remote = { api: 'https://my-custom-host.org/api/v3', host: 'my-custom-host.org' };
  interceptCreate(Object.assign({ body: { tag_name: '1.0.1' } }, remote));
  const options = { git: { pushRepo: 'upstream', changelog: '' }, github: { tokenRef, skipChecks: true } };
  const github = factory(GitHub, { options });
  const exec = sinon.stub(github.shell, 'exec').callThrough();
  exec.withArgs('git log --pretty=format:"* %s (%h)" ${from}...${to}').resolves('');
  exec.withArgs('git describe --tags --match=* --abbrev=0').resolves('1.0.0');
  exec.withArgs('git remote get-url upstream').resolves('https://my-custom-host.org/user/repo');

  await runTasks(github);

  const { isReleased, releaseUrl } = github.getContext();
  t.true(isReleased);
  t.is(releaseUrl, 'https://my-custom-host.org/user/repo/releases/tag/1.0.1');
  exec.restore();
});

const testSkipOnActions = process.env.GITHUB_ACTIONS ? test.skip : test;

testSkipOnActions('should throw for unauthenticated user', async t => {
  const options = { github: { tokenRef, pushRepo, host } };
  const github = factory(GitHub, { options });
  const stub = sinon.stub(github.client.users, 'getAuthenticated');
  stub.throws(new RequestError('Bad credentials', 401, requestErrorOptions));

  await t.throwsAsync(runTasks(github), {
    message: /^Could not authenticate with GitHub using environment variable "GITHUB_TOKEN"/
  });

  t.is(stub.callCount, 1);
  stub.restore();
});

testSkipOnActions('should throw for non-collaborator', async t => {
  interceptAuthentication({ username: 'john' });
  const options = { github: { tokenRef, pushRepo, host } };
  const github = factory(GitHub, { options });
  const stub = sinon.stub(github.client.repos, 'checkCollaborator');
  stub.throws(new RequestError('HttpError', 401, requestErrorOptions));

  await t.throwsAsync(runTasks(github), { message: /^User john is not a collaborator for user\/repo/ });

  stub.restore();
});

test.serial('should skip authentication and collaborator checks when running on GitHub Actions', async t => {
  const { GITHUB_ACTIONS, GITHUB_ACTOR } = process.env;
  if (!GITHUB_ACTIONS) {
    process.env.GITHUB_ACTIONS = 1;
    process.env.GITHUB_ACTOR = 'webpro';
  }

  const options = { github: { tokenRef } };
  const github = factory(GitHub, { options });
  const authStub = sinon.stub(github, 'isAuthenticated');
  const collaboratorStub = sinon.stub(github, 'isCollaborator');

  await t.notThrowsAsync(github.init());

  t.is(authStub.callCount, 0);
  t.is(collaboratorStub.callCount, 0);
  t.is(github.getContext('username'), 'webpro');

  authStub.restore();
  collaboratorStub.restore();

  if (!GITHUB_ACTIONS) {
    process.env.GITHUB_ACTIONS = GITHUB_ACTIONS || '';
    process.env.GITHUB_ACTOR = GITHUB_ACTOR || '';
  }
});

test('should handle octokit client error (without retries)', async t => {
  const github = factory(GitHub, { options: { github: { tokenRef, pushRepo, host } } });
  const stub = sinon.stub(github.client.repos, 'createRelease');
  stub.throws(new RequestError('Not found', 404, requestErrorOptions));
  interceptAuthentication();
  interceptCollaborator();

  await t.throwsAsync(runTasks(github), { message: /^404 \(Not found\)/ });

  t.is(stub.callCount, 1);
  stub.restore();
});

test('should handle octokit client error (with retries)', async t => {
  const options = { github: { tokenRef, pushRepo, host, retryMinTimeout: 0 } };
  const github = factory(GitHub, { options });
  const stub = sinon.stub(github.client.repos, 'createRelease');
  stub.throws(new RequestError('Request failed', 500, requestErrorOptions));
  interceptAuthentication();
  interceptCollaborator();

  await t.throwsAsync(runTasks(github), { message: /^500 \(Request failed\)/ });

  t.is(stub.callCount, 3);
  stub.restore();
});

test('should not call octokit client in dry run', async t => {
  const options = { 'dry-run': true, git, github: { tokenRef, pushRepo, releaseName: 'R ${version}', assets: ['*'] } };
  const github = factory(GitHub, { options });
  const spy = sinon.spy(github, 'client', ['get']);
  const exec = sinon.stub(github.shell, 'exec').callThrough();
  exec.withArgs('git log --pretty=format:"* %s (%h)" ${from}...${to}').resolves('');
  exec.withArgs('git describe --tags --match=* --abbrev=0').resolves('v1.0.0');

  await runTasks(github);

  t.is(spy.get.callCount, 0);
  t.is(github.log.exec.args[0][0], 'octokit repos.createRelease "R 1.0.1" (v1.0.1)');
  t.is(github.log.exec.lastCall.args[0], 'octokit repos.uploadReleaseAssets');
  const { isReleased, releaseUrl } = github.getContext();
  t.true(isReleased);
  t.is(releaseUrl, 'https://github.com/user/repo/releases/tag/v1.0.1');
  spy.get.restore();
  exec.restore();
});

test('should skip checks', async t => {
  const options = { github: { tokenRef, skipChecks: true } };
  const github = factory(GitHub, { options });
  await t.notThrowsAsync(github.init());
});

test('should generate GitHub web release url', async t => {
  const options = {
    github: {
      pushRepo,
      release: true,
      web: true,
      releaseName: 'Release ${tagName}',
      releaseNotes: 'echo Custom notes'
    }
  };
  const github = factory(GitHub, { options });
  const exec = sinon.stub(github.shell, 'exec').callThrough();
  exec.withArgs('git log --pretty=format:"* %s (%h)" ${from}...${to}').resolves('');
  exec.withArgs('git describe --tags --match=* --abbrev=0').resolves('2.0.1');

  await runTasks(github);

  const { isReleased, releaseUrl } = github.getContext();
  t.true(isReleased);
  t.is(
    releaseUrl,
    'https://github.com/user/repo/releases/new?tag=2.0.2&title=Release+2.0.2&body=Custom+notes&prerelease=false'
  );
  exec.restore();
});

test('should generate GitHub web release url for enterprise host', async t => {
  const options = {
<<<<<<< HEAD
=======
    git,
>>>>>>> 6e696261
    github: {
      pushRepo: 'git://my-custom-host.org:user/repo',
      release: true,
      web: true,
      host: 'my-custom-host.org',
      releaseName: 'The Launch',
      releaseNotes: 'echo It happened'
    }
  };
  const github = factory(GitHub, { options });
  const exec = sinon.stub(github.shell, 'exec').callThrough();
<<<<<<< HEAD
  exec.withArgs('git log --pretty=format:"* %s (%h)" ${from}...${to}').resolves('');
=======
>>>>>>> 6e696261
  exec.withArgs('git describe --tags --match=* --abbrev=0').resolves('2.0.1');

  await runTasks(github);

  const { isReleased, releaseUrl } = github.getContext();
  t.true(isReleased);
  t.is(
    releaseUrl,
    'https://my-custom-host.org/user/repo/releases/new?tag=2.0.2&title=The+Launch&body=It+happened&prerelease=false'
  );
  exec.restore();
});<|MERGE_RESOLUTION|>--- conflicted
+++ resolved
@@ -400,10 +400,7 @@
 
 test('should generate GitHub web release url for enterprise host', async t => {
   const options = {
-<<<<<<< HEAD
-=======
-    git,
->>>>>>> 6e696261
+    git,
     github: {
       pushRepo: 'git://my-custom-host.org:user/repo',
       release: true,
@@ -415,10 +412,7 @@
   };
   const github = factory(GitHub, { options });
   const exec = sinon.stub(github.shell, 'exec').callThrough();
-<<<<<<< HEAD
-  exec.withArgs('git log --pretty=format:"* %s (%h)" ${from}...${to}').resolves('');
-=======
->>>>>>> 6e696261
+  exec.withArgs('git log --pretty=format:"* %s (%h)" ${from}...${to}').resolves('');
   exec.withArgs('git describe --tags --match=* --abbrev=0').resolves('2.0.1');
 
   await runTasks(github);
