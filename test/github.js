--- conflicted
+++ resolved
@@ -507,8 +507,6 @@
     longResult.every(query => encodeURIComponent(query).length <= 256),
     'Each query should not exceed 256 characters after encoding'
   );
-<<<<<<< HEAD
-=======
 });
 
 test('should create auto-generated discussion', async t => {
@@ -546,5 +544,4 @@
   t.is(releaseUrl, 'https://github.com/user/repo/releases/tag/2.0.2');
   t.is(discussionUrl, 'https://github.com/user/repo/discussions/1');
   exec.restore();
->>>>>>> 04a36d21
 });