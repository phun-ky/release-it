--- conflicted
+++ resolved
@@ -68,11 +68,7 @@
 
   appendFileSync(join(pluginDir, 'index.js'), content);
   process.chdir(dir);
-<<<<<<< HEAD
-  mkdirSync('-p', 'my/plugin');
-=======
-  fs.mkdirSync('my/plugin', { recursive: true });
->>>>>>> 8f97351d
+  mkdirSync('-p', 'my/plugin', { recursive: true });
   process.chdir('my/plugin');
 
   appendFileSync(join(dir, 'my', 'plugin', 'index.js'), content);
@@ -143,15 +139,9 @@
   fs.writeFileSync(join(pluginDir, 'index.js'), content);
   process.chdir(dir);
 
-<<<<<<< HEAD
-  fs.appendFileSync(join(dir, 'package.json'), JSON.stringify({ name: 'project', version: '1.0.0', type: 'module' }));
+  fs.writeFileSync(join(dir, 'package.json'), JSON.stringify({ name: 'project', version: '1.0.0', type: 'module' }));
   childProcess.execSync(`npm install ${pluginDir}`);
   childProcess.execSync(`npm link release-it`);
-=======
-  fs.writeFileSync(join(dir, 'package.json'), JSON.stringify({ name: 'project', version: '1.0.0', type: 'module' }));
-  sh.execSync(`npm install ${pluginDir}`);
-  sh.execSync(`npm link release-it`);
->>>>>>> 8f97351d
 
   const config = {
     plugins: {
