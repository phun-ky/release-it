--- conflicted
+++ resolved
@@ -15,11 +15,7 @@
   const pathSegments = filePath.split('/').filter(Boolean);
   pathSegments.pop();
   if (pathSegments.length) {
-<<<<<<< HEAD
-    mkdirSync('-p', pathSegments.join('/'));
-=======
-    fs.mkdirSync(pathSegments.join('/'), { recursive: true });
->>>>>>> 8f97351d
+    mkdirSync('-p', pathSegments.join('/'), { recursive: true });
   }
 
   appendFileSync(filePath, content);
