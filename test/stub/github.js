import nock from 'nock';

const interceptAuthentication = ({ api = 'https://api.github.com', username = 'john' } = {}) => {
  nock(api).get('/user').reply(200, {
    login: username
  });
};

const interceptCollaborator = ({
  api = 'https://api.github.com',
  owner = 'user',
  project = 'repo',
  username = 'john'
} = {}) => {
  nock(api).get(`/repos/${owner}/${project}/collaborators/${username}`).reply(204);
};

const interceptListReleases = ({
  host = 'github.com',
  api = 'https://api.github.com',
  owner = 'user',
  project = 'repo',
  tag_name
} = {}) => {
  nock(api)
    .get(`/repos/${owner}/${project}/releases?per_page=1&page=1`)
    .reply(200, [
      {
        id: 1,
        upload_url: `https://uploads.${host}/repos/${owner}/${project}/releases/1/assets{?name,label}`,
        html_url: `https://${host}/${owner}/${project}/releases/tag/${tag_name}`,
        tag_name,
        target_commitish: 'main',
        name: `Release ${tag_name}`,
        body: 'Description of the release',
        draft: false,
        prerelease: false
      }
    ]);
};

const interceptCreate = ({
  api = 'https://api.github.com',
  host = 'github.com',
  owner = 'user',
  project = 'repo',
  body: {
    tag_name,
    name = '',
    body = null,
    prerelease = false,
    draft = false,
    generate_release_notes = false,
    make_latest = 'true',
    discussion_category_name = undefined
  }
} = {}) => {
  nock(api)
    .post(`/repos/${owner}/${project}/releases`, {
      tag_name,
      name,
      body,
      prerelease,
      draft,
      generate_release_notes,
<<<<<<< HEAD
      make_latest: 'true'
=======
      make_latest,
      discussion_category_name
>>>>>>> 04a36d21
    })
    .reply(() => {
      const id = 1;
      const responseBody = {
        id,
        tag_name,
        name,
        body,
        prerelease,
        draft,
        generate_release_notes,
        upload_url: `https://uploads.${host}/repos/${owner}/${project}/releases/${id}/assets{?name,label}`,
        html_url: `https://${host}/${owner}/${project}/releases/tag/${tag_name}`,
        discussion_url: discussion_category_name ? `https://${host}/${owner}/${project}/discussions/${id}` : undefined
      };
      return [200, responseBody, { location: `${api}/repos/${owner}/${project}/releases/${id}` }];
    });
};

const interceptUpdate = ({
  host = 'github.com',
  api = 'https://api.github.com',
  owner = 'user',
  project = 'repo',
  body: {
    tag_name,
    name = '',
    body = null,
    prerelease = false,
    draft = false,
    generate_release_notes = false,
    make_latest = 'true',
    discussion_category_name = undefined
  }
} = {}) => {
  nock(api)
    .patch(`/repos/${owner}/${project}/releases/1`, {
      tag_name,
      name,
      body,
      draft,
      prerelease,
      generate_release_notes,
<<<<<<< HEAD
      make_latest: 'true'
=======
      make_latest,
      discussion_category_name
>>>>>>> 04a36d21
    })
    .reply(200, {
      id: 1,
      tag_name,
      name,
      body,
      prerelease,
      draft,
      generate_release_notes,
      upload_url: `https://uploads.${host}/repos/${owner}/${project}/releases/1/assets{?name,label}`,
      html_url: `https://${host}/${owner}/${project}/releases/tag/${tag_name}`
    });
};

const interceptAsset = ({
  api = 'https://api.github.com',
  host = 'github.com',
  owner = 'user',
  project = 'repo',
  tagName,
  body = {}
} = {}) => {
  nock(`https://uploads.${host}`)
    .post(`/repos/${owner}/${project}/releases/1/assets`, body)
    .query(true)
    .reply(200, function () {
      const id = 1;
      const [, name] = this.req.path.match(/\?name=([^&]+)/);
      return {
        id,
        url: `${api}/repos/${owner}/${project}/releases/assets/${id}`,
        name,
        label: '',
        state: 'uploaded',
        size: this.req.headers['content-length'],
        browser_download_url: `https://${host}/${owner}/${project}/releases/download/${tagName}/${name}`
      };
    });
};

export {
  interceptAuthentication,
  interceptCollaborator,
  interceptListReleases,
  interceptCreate,
  interceptUpdate,
  interceptAsset
};<|MERGE_RESOLUTION|>--- conflicted
+++ resolved
@@ -63,12 +63,8 @@
       prerelease,
       draft,
       generate_release_notes,
-<<<<<<< HEAD
-      make_latest: 'true'
-=======
       make_latest,
       discussion_category_name
->>>>>>> 04a36d21
     })
     .reply(() => {
       const id = 1;
@@ -112,12 +108,8 @@
       draft,
       prerelease,
       generate_release_notes,
-<<<<<<< HEAD
-      make_latest: 'true'
-=======
       make_latest,
       discussion_category_name
->>>>>>> 04a36d21
     })
     .reply(200, {
       id: 1,
