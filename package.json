{
  "name": "release-it",
<<<<<<< HEAD
  "version": "14.14.3",
=======
  "version": "15.0.0-esm.6",
>>>>>>> e2aa887d
  "description": "Generic CLI tool to automate versioning and package publishing related tasks.",
  "keywords": [
    "build",
    "changelog",
    "commit",
    "distribution",
    "git",
    "github",
    "gitlab",
    "interactive",
    "ci",
    "npm",
    "publish",
    "push",
    "release",
    "release-it",
    "repository",
    "script",
    "shell",
    "tag",
    "tool",
    "version",
    "semver",
    "plugin"
  ],
  "repository": {
    "type": "git",
    "url": "https://github.com/release-it/release-it.git"
  },
  "homepage": "https://github.com/release-it/release-it#readme",
  "bugs": "https://github.com/release-it/release-it/issues",
  "bin": {
    "release-it": "bin/release-it.js"
  },
  "type": "module",
  "exports": {
    ".": "./lib/index.js",
    "./test/util": "./test/util/index.js"
  },
  "files": [
    "bin",
    "config",
    "lib",
    "test"
  ],
  "scripts": {
    "lint": "eslint lib test",
    "format": "prettier --write \"{lib,test}/**/*.js\"",
    "test": "ava --no-worker-threads",
    "release": "./bin/release-it.js"
  },
  "author": {
    "email": "lars@webpro.nl",
    "name": "Lars Kappert"
  },
  "license": "MIT",
  "dependencies": {
    "@iarna/toml": "2.2.5",
    "@octokit/rest": "18.12.0",
    "async-retry": "1.3.3",
    "chalk": "5.0.1",
    "cosmiconfig": "7.0.1",
    "execa": "6.1.0",
    "form-data": "4.0.0",
    "git-url-parse": "11.6.0",
    "globby": "13.1.1",
    "got": "12.0.4",
    "inquirer": "8.2.4",
    "is-ci": "3.0.1",
    "lodash": "4.17.21",
    "mime-types": "2.1.35",
    "new-github-release-url": "2.0.0",
    "open": "8.4.0",
    "ora": "6.1.0",
    "os-name": "5.0.1",
    "promise.allsettled": "1.0.5",
    "proxy-agent": "5.0.0",
    "semver": "7.3.7",
    "shelljs": "0.8.5",
    "update-notifier": "5.1.0",
    "url-join": "5.0.0",
    "wildcard-match": "5.1.2",
    "yargs-parser": "21.0.1"
  },
  "devDependencies": {
    "@octokit/request-error": "2.1.0",
    "ava": "4.2.0",
    "eslint": "8.14.0",
    "eslint-config-prettier": "8.5.0",
    "eslint-plugin-ava": "13.2.0",
    "eslint-plugin-import": "2.26.0",
    "eslint-plugin-prettier": "4.0.0",
    "mock-fs": "5.1.2",
    "mock-stdio": "1.0.3",
    "nock": "13.2.4",
    "nyc": "15.1.0",
    "prettier": "2.6.2",
    "sinon": "13.0.2",
    "strip-ansi": "7.0.1"
  },
  "engines": {
    "node": ">=14.9"
  }
}<|MERGE_RESOLUTION|>--- conflicted
+++ resolved
@@ -1,10 +1,6 @@
 {
   "name": "release-it",
-<<<<<<< HEAD
-  "version": "14.14.3",
-=======
   "version": "15.0.0-esm.6",
->>>>>>> e2aa887d
   "description": "Generic CLI tool to automate versioning and package publishing related tasks.",
   "keywords": [
     "build",
