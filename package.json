--- conflicted
+++ resolved
@@ -1,10 +1,6 @@
 {
   "name": "release-it",
-<<<<<<< HEAD
   "version": "15.0.0-esm.4",
-=======
-  "version": "14.14.2",
->>>>>>> 5e843f17
   "description": "Generic CLI tool to automate versioning and package publishing related tasks.",
   "keywords": [
     "build",
@@ -72,16 +68,9 @@
     "execa": "6.1.0",
     "form-data": "4.0.0",
     "git-url-parse": "11.6.0",
-<<<<<<< HEAD
     "globby": "13.1.1",
     "got": "11.8.3",
     "inquirer": "8.2.2",
-=======
-    "globby": "11.0.4",
-    "got": "9.6.0",
-    "import-cwd": "3.0.0",
-    "inquirer": "8.2.0",
->>>>>>> 5e843f17
     "is-ci": "3.0.1",
     "lodash": "4.17.21",
     "mime-types": "2.1.35",
@@ -106,7 +95,7 @@
     "ava": "4.1.0",
     "eslint": "8.13.0",
     "eslint-config-prettier": "8.5.0",
-    "eslint-plugin-ava": "12.0.0",
+    "eslint-plugin-ava": "13.2.0",
     "eslint-plugin-import": "2.26.0",
     "eslint-plugin-prettier": "4.0.0",
     "markdown-toc": "1.2.0",
@@ -119,13 +108,6 @@
     "strip-ansi": "7.0.1"
   },
   "engines": {
-<<<<<<< HEAD
     "node": "^12.20.0 || ^14.13.1 || >=16.0.0"
-=======
-    "node": ">=10"
-  },
-  "resolutions": {
-    "lru-cache": "6.0.0"
->>>>>>> 5e843f17
   }
 }