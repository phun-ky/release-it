{
  "name": "release-it",
<<<<<<< HEAD
  "version": "6.0.0-alpha.1",
=======
  "version": "5.2.0",
>>>>>>> 070f037b
  "description": "CLI release tool for Git repos and npm packages.",
  "keywords": [
    "build",
    "commit",
    "distribution",
    "git",
    "github",
    "interactive",
    "npm",
    "publish",
    "push",
    "release",
    "repository",
    "script",
    "shell",
    "tag",
    "tool",
    "version"
  ],
  "repository": {
    "type": "git",
    "url": "https://github.com/webpro/release-it.git"
  },
  "homepage": "https://github.com/webpro/release-it#release-it",
  "bugs": "https://github.com/webpro/release-it/issues",
  "bin": "./bin/release-it.js",
  "main": "./lib/index.js",
  "files": [
    "bin",
    "conf",
    "lib",
    ".babelrc"
  ],
  "scripts": {
    "lint": "eslint lib test",
    "prettier": "prettier --write \"{lib,test}/**/*.js\"",
    "test": "tape -r babel-register -r ./test/util/setup test/*.js",
    "coverage": "nyc --reporter=lcov npm test"
  },
  "author": {
    "email": "lars@webpro.nl",
    "name": "Lars Kappert"
  },
  "license": "MIT",
  "dependencies": {
    "async-retry": "1.1.4",
    "babel-preset-env": "1.6.1",
    "babel-register": "6.26.0",
    "bump-file": "1.0.0",
    "chalk": "2.3.0",
    "conventional-recommended-bump": "1.1.0",
    "cpy": "6.0.0",
    "debug": "3.1.0",
    "github": "13.0.1",
    "globby": "7.1.1",
    "got": "8.0.1",
    "inquirer": "4.0.2",
    "is-ci": "1.1.0",
    "lodash": "4.17.4",
    "ora": "1.3.0",
    "os-name": "2.0.1",
    "parse-repo": "1.0.4",
    "semver": "5.4.1",
    "shelljs": "0.7.8",
    "supports-color": "5.1.0",
    "tmp-promise": "1.0.4",
    "update-notifier": "2.3.0",
    "uuid": "3.1.0",
    "window-size": "1.1.0",
    "yargs-parser": "8.1.0"
  },
  "devDependencies": {
    "eslint": "4.14.0",
    "eslint-config-prettier": "2.9.0",
    "eslint-plugin-prettier": "2.4.0",
    "mock-stdio": "1.0.1",
    "nyc": "11.4.1",
    "prettier": "1.9.2",
    "proxyquire": "1.8.0",
    "sinon": "4.1.3",
    "tape": "4.8.0"
  },
  "engines": {
    "node": ">=6"
  }
}<|MERGE_RESOLUTION|>--- conflicted
+++ resolved
@@ -1,10 +1,6 @@
 {
   "name": "release-it",
-<<<<<<< HEAD
   "version": "6.0.0-alpha.1",
-=======
-  "version": "5.2.0",
->>>>>>> 070f037b
   "description": "CLI release tool for Git repos and npm packages.",
   "keywords": [
     "build",
