{
  "name": "release-it",
<<<<<<< HEAD
  "version": "15.0.0-esm.4",
=======
  "version": "14.14.1",
>>>>>>> 4236733f
  "description": "Generic CLI tool to automate versioning and package publishing related tasks.",
  "keywords": [
    "build",
    "changelog",
    "commit",
    "distribution",
    "git",
    "github",
    "gitlab",
    "interactive",
    "ci",
    "npm",
    "publish",
    "push",
    "release",
    "release-it",
    "repository",
    "script",
    "shell",
    "tag",
    "tool",
    "version",
    "semver",
    "plugin"
  ],
  "repository": {
    "type": "git",
    "url": "https://github.com/release-it/release-it.git"
  },
  "homepage": "https://github.com/release-it/release-it#readme",
  "bugs": "https://github.com/release-it/release-it/issues",
  "bin": {
    "release-it": "bin/release-it.js"
  },
  "type": "module",
  "exports": {
    ".": "./lib/index.js",
    "./test/util": "./test/util/index.js"
  },
  "files": [
    "bin",
    "config",
    "lib",
    "test"
  ],
  "scripts": {
    "lint": "eslint lib test",
    "format": "prettier --write \"{lib,test}/**/*.js\"",
<<<<<<< HEAD
    "test": "ava --timeout=20m",
    "coverage": "nyc --reporter=lcov --reporter=html --config=config/.codecov.yml npm test",
    "codecov": "nyc --reporter=json --config=config/.codecov.yml npm test && codecov -f coverage/coverage-final.json",
=======
    "test": "ava",
>>>>>>> 4236733f
    "readme": "markdown-toc README.md -i --maxdepth=2 --bullets=-",
    "release": "./bin/release-it.js"
  },
  "author": {
    "email": "lars@webpro.nl",
    "name": "Lars Kappert"
  },
  "license": "MIT",
  "dependencies": {
    "@iarna/toml": "2.2.5",
    "@octokit/rest": "18.12.0",
    "async-retry": "1.3.3",
    "chalk": "4.1.2",
    "cosmiconfig": "7.0.1",
<<<<<<< HEAD
    "debug": "4.3.3",
    "deprecated-obj": "2.0.0",
    "execa": "6.0.0",
=======
    "debug": "4.3.4",
    "execa": "5.1.1",
>>>>>>> 4236733f
    "form-data": "4.0.0",
    "git-url-parse": "11.6.0",
    "globby": "12.0.2",
    "got": "12.0.1",
    "inquirer": "8.2.0",
    "is-ci": "3.0.1",
    "lodash": "4.17.21",
<<<<<<< HEAD
    "mime-types": "2.1.34",
    "new-github-release-url": "2.0.0",
    "open": "8.4.0",
    "ora": "6.0.1",
    "os-name": "5.0.1",
=======
    "mime-types": "2.1.35",
    "new-github-release-url": "1.0.0",
    "open": "7.4.2",
    "ora": "5.4.1",
    "os-name": "4.0.1",
>>>>>>> 4236733f
    "parse-json": "5.2.0",
    "promise.allsettled": "1.0.5",
    "semver": "7.3.6",
    "shelljs": "0.8.5",
    "update-notifier": "5.1.0",
    "url-join": "4.0.1",
    "uuid": "8.3.2",
    "wildcard-match": "5.1.2",
    "yaml": "1.10.2",
    "yargs-parser": "21.0.0"
  },
  "devDependencies": {
    "@octokit/request-error": "2.1.0",
    "ava": "3.15.0",
    "eslint": "7.32.0",
    "eslint-config-prettier": "8.5.0",
    "eslint-plugin-ava": "13.2.0",
    "eslint-plugin-import": "2.26.0",
    "eslint-plugin-prettier": "4.0.0",
    "markdown-toc": "1.2.0",
    "mock-fs": "4.14.0",
    "mock-stdio": "1.0.3",
<<<<<<< HEAD
    "nock": "13.2.2",
    "nyc": "15.1.0",
    "prettier": "2.5.1",
    "sinon": "12.0.1",
    "strip-ansi": "7.0.1"
=======
    "nock": "13.2.4",
    "node-fetch": "2.6.7",
    "prettier": "2.6.2",
    "proxyquire": "2.1.3",
    "sinon": "13.0.1",
    "strip-ansi": "6.0.0"
>>>>>>> 4236733f
  },
  "engines": {
    "node": "^12.20.0 || ^14.13.1 || >=16.0.0"
  }
}<|MERGE_RESOLUTION|>--- conflicted
+++ resolved
@@ -1,10 +1,6 @@
 {
   "name": "release-it",
-<<<<<<< HEAD
   "version": "15.0.0-esm.4",
-=======
-  "version": "14.14.1",
->>>>>>> 4236733f
   "description": "Generic CLI tool to automate versioning and package publishing related tasks.",
   "keywords": [
     "build",
@@ -53,13 +49,7 @@
   "scripts": {
     "lint": "eslint lib test",
     "format": "prettier --write \"{lib,test}/**/*.js\"",
-<<<<<<< HEAD
-    "test": "ava --timeout=20m",
-    "coverage": "nyc --reporter=lcov --reporter=html --config=config/.codecov.yml npm test",
-    "codecov": "nyc --reporter=json --config=config/.codecov.yml npm test && codecov -f coverage/coverage-final.json",
-=======
     "test": "ava",
->>>>>>> 4236733f
     "readme": "markdown-toc README.md -i --maxdepth=2 --bullets=-",
     "release": "./bin/release-it.js"
   },
@@ -74,14 +64,8 @@
     "async-retry": "1.3.3",
     "chalk": "4.1.2",
     "cosmiconfig": "7.0.1",
-<<<<<<< HEAD
-    "debug": "4.3.3",
-    "deprecated-obj": "2.0.0",
-    "execa": "6.0.0",
-=======
     "debug": "4.3.4",
     "execa": "5.1.1",
->>>>>>> 4236733f
     "form-data": "4.0.0",
     "git-url-parse": "11.6.0",
     "globby": "12.0.2",
@@ -89,19 +73,11 @@
     "inquirer": "8.2.0",
     "is-ci": "3.0.1",
     "lodash": "4.17.21",
-<<<<<<< HEAD
     "mime-types": "2.1.34",
     "new-github-release-url": "2.0.0",
     "open": "8.4.0",
     "ora": "6.0.1",
     "os-name": "5.0.1",
-=======
-    "mime-types": "2.1.35",
-    "new-github-release-url": "1.0.0",
-    "open": "7.4.2",
-    "ora": "5.4.1",
-    "os-name": "4.0.1",
->>>>>>> 4236733f
     "parse-json": "5.2.0",
     "promise.allsettled": "1.0.5",
     "semver": "7.3.6",
@@ -124,20 +100,11 @@
     "markdown-toc": "1.2.0",
     "mock-fs": "4.14.0",
     "mock-stdio": "1.0.3",
-<<<<<<< HEAD
     "nock": "13.2.2",
     "nyc": "15.1.0",
     "prettier": "2.5.1",
     "sinon": "12.0.1",
     "strip-ansi": "7.0.1"
-=======
-    "nock": "13.2.4",
-    "node-fetch": "2.6.7",
-    "prettier": "2.6.2",
-    "proxyquire": "2.1.3",
-    "sinon": "13.0.1",
-    "strip-ansi": "6.0.0"
->>>>>>> 4236733f
   },
   "engines": {
     "node": "^12.20.0 || ^14.13.1 || >=16.0.0"
