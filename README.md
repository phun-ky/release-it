--- conflicted
+++ resolved
@@ -163,7 +163,9 @@
 - Only the settings to override need to be in `.release-it.json` (or `package.json`). Everything else will fall back to
   the [default configuration](conf/release-it.json).
 - You can use `--config` if you want to use another path for `.release-it.json`.
-- You can also use a regular JavaScript file, for example `.release-it.js`, as long as you point to it using `--config`. This can be useful if your configuration depends on something else, so you have all JavaScript power to use instead of a static JSON. Make sure you export the config with `module.exports`.
+- You can also use a regular JavaScript file, for example `.release-it.js`, as long as you point to it using `--config`.
+  This can be useful if your configuration depends on something else, so you have all JavaScript power to use instead of
+  a static JSON. Make sure you export the config with `module.exports`.
 
 Any option can also be set on the command-line, and will have highest priority. Example:
 
@@ -338,12 +340,7 @@
     "changelog": "npx auto-changelog --stdout --commit-limit false -u --template ./changelog.hbs"
   },
   "scripts": {
-<<<<<<< HEAD
-    "beforeStage": "npx auto-changelog"
-=======
-    "changelog": "npx auto-changelog --stdout --commit-limit false -u --template ./changelog.hbs",
     "beforeStage": "npx auto-changelog -p"
->>>>>>> b1f33617
   }
 }
 ```
