<<<<<<< HEAD
import fs from 'fs';
import path from 'path';
import got from 'got';
import { globby } from 'globby';
import FormData from 'form-data';
import _ from 'lodash';
import Release from '../GitRelease.js';
import { format, e } from '../../util.js';
import prompts from './prompts.js';
=======
const fs = require('fs');
const path = require('path');
const got = require('got');
const globby = require('globby');
const FormData = require('form-data');
const _ = require('lodash');
const allSettled = require('promise.allsettled');
const Release = require('../GitRelease');
const { format, e } = require('../../util');
const prompts = require('./prompts');
>>>>>>> 4236733f

const docs = 'https://git.io/release-it-gitlab';

const noop = Promise.resolve();

class GitLab extends Release {
  constructor(...args) {
    super(...args);
    this.registerPrompts(prompts);
    this.assets = [];
    const { certificateAuthorityFile } = this.options;
    this.certificateAuthorityOption = certificateAuthorityFile
      ? { https: { certificateAuthority: fs.readFileSync(certificateAuthorityFile) } }
      : {};
  }

  get client() {
    if (this._client) return this._client;
    const { tokenHeader } = this.options;
    const { baseUrl } = this.getContext();
    this._client = got.extend({
      prefixUrl: baseUrl,
      method: 'POST',
      headers: {
        'user-agent': 'webpro/release-it',
        [tokenHeader]: this.token
      },
      ...this.certificateAuthorityOption
    });
    return this._client;
  }

  async init() {
    await super.init();

    const { skipChecks, tokenRef, tokenHeader } = this.options;
    const { repo } = this.getContext();
    const hasJobToken = (tokenHeader || '').toLowerCase() === 'job-token';
    const origin = this.options.origin || `https://${repo.host}`;
    this.setContext({
      id: encodeURIComponent(repo.repository),
      origin,
      baseUrl: `${origin}/api/v4`
    });

    if (skipChecks) return;

    if (!this.token) {
      throw e(`Environment variable "${tokenRef}" is required for GitLab releases.`, docs);
    }

    if (!hasJobToken) {
      if (!(await this.isAuthenticated())) {
        throw e(`Could not authenticate with GitLab using environment variable "${tokenRef}".`, docs);
      }
      if (!(await this.isCollaborator())) {
        const { user, repo } = this.getContext();
        throw e(`User ${user.username} is not a collaborator for ${repo.repository}.`, docs);
      }
    }
  }

  async isAuthenticated() {
    if (this.config.isDryRun) return true;
    const endpoint = `user`;
    try {
      const { id, username } = await this.request(endpoint, { method: 'GET' });
      this.setContext({ user: { id, username } });
      return true;
    } catch (err) {
      this.debug(err);
      return false;
    }
  }

  async isCollaborator() {
    if (this.config.isDryRun) return true;
    const { id, user } = this.getContext();
    const endpoint = `projects/${id}/members/all/${user.id}`;
    try {
      const { access_level } = await this.request(endpoint, { method: 'GET' });
      return access_level && access_level >= 30;
    } catch (err) {
      this.debug(err);
      if (err.name === 'HTTPError' && err.response.statusCode === 404) {
        // Using another endpoint, since "/projects/:id/members/all/:user_id" was introduced in v12.4
        const endpoint = `projects/${id}/members/${user.id}`;
        try {
          const { access_level } = await this.request(endpoint, { method: 'GET' });
          return access_level && access_level >= 30;
        } catch (err) {
          this.debug(err);
          return false;
        }
      } else {
        return false;
      }
    }
  }

  async beforeRelease() {
    await super.beforeRelease();
    await this.checkReleaseMilestones();
  }

  async checkReleaseMilestones() {
    if (this.options.skipChecks) return;

    const releaseMilestones = this.getReleaseMilestones();
    if (releaseMilestones.length < 1) {
      return;
    }

    this.log.exec(`gitlab releases#checkReleaseMilestones`);

    const { id } = this.getContext();
    const endpoint = `projects/${id}/milestones`;
    const requests = releaseMilestones.map(milestone => {
      const options = {
        method: 'GET',
        searchParams: {
          title: milestone,
          include_parent_milestones: true
        }
      };
      return this.request(endpoint, options).then(response => {
        if (!Array.isArray(response)) {
          const { baseUrl } = this.getContext();
          throw new Error(
            `Unexpected response from ${baseUrl}/${endpoint}. Expected an array but got: ${JSON.stringify(response)}`
          );
        }
        if (response.length === 0) {
          const error = new Error(`Milestone '${milestone}' does not exist.`);
          this.log.warn(error.message);
          throw error;
        }
        this.log.verbose(`gitlab releases#checkReleaseMilestones: milestone '${milestone}' exists`);
      });
    });
    try {
      await allSettled(requests).then(results => {
        for (const result of results) {
          if (result.status === 'rejected') {
            throw e('Missing one or more milestones in GitLab. Creating a GitLab release will fail.', docs);
          }
        }
      });
    } catch (err) {
      this.debug(err);
      throw err;
    }
    this.log.verbose('gitlab releases#checkReleaseMilestones: done');
  }

  getReleaseMilestones() {
    const { milestones } = this.options;
    return (milestones || []).map(milestone => format(milestone, this.config.getContext()));
  }

  async release() {
    const glRelease = () => this.createRelease();
    const glUploadAssets = () => this.uploadAssets();

    if (this.config.isCI) {
      await this.step({ enabled: this.options.assets, task: glUploadAssets, label: 'GitLab upload assets' });
      return await this.step({ task: glRelease, label: 'GitLab release' });
    } else {
      const release = () => glUploadAssets().then(() => glRelease());
      return await this.step({ task: release, label: 'GitLab release', prompt: 'release' });
    }
  }

  async request(endpoint, options) {
    const { baseUrl } = this.getContext();
    this.debug(Object.assign({ url: `${baseUrl}/${endpoint}` }, options));
    const method = (options.method || 'POST').toLowerCase();
    const response = await this.client[method](endpoint, options);
    const body = typeof response.body === 'string' ? JSON.parse(response.body) : response.body || {};
    this.debug(body);
    return body;
  }

  async createRelease() {
    const { releaseName } = this.options;
    const { tagName } = this.config.getContext();
    const { id, releaseNotes, repo, origin } = this.getContext();
    const { isDryRun } = this.config;
    const name = format(releaseName, this.config.getContext());
    const description = releaseNotes || '-';
    const releaseUrl = `${origin}/${repo.repository}/-/releases`;
    const releaseMilestones = this.getReleaseMilestones();

    this.log.exec(`gitlab releases#createRelease "${name}" (${tagName})`, { isDryRun });

    if (isDryRun) {
      this.setContext({ isReleased: true, releaseUrl });
      return true;
    }

    const endpoint = `projects/${id}/releases`;
    const options = {
      json: {
        name,
        tag_name: tagName,
        description
      }
    };

    if (this.assets.length) {
      options.json.assets = {
        links: this.assets
      };
    }

    if (releaseMilestones.length) {
      options.json.milestones = releaseMilestones;
    }

    try {
      await this.request(endpoint, options);
      this.log.verbose('gitlab releases#createRelease: done');
      this.setContext({ isReleased: true, releaseUrl });
      return true;
    } catch (err) {
      this.debug(err);
      throw err;
    }
  }

  async uploadAsset(filePath) {
    const name = path.basename(filePath);
    const { id, origin, repo } = this.getContext();
    const endpoint = `projects/${id}/uploads`;

    const body = new FormData();
    body.append('file', fs.createReadStream(filePath));
    const options = { body };

    try {
      const body = await this.request(endpoint, options);
      this.log.verbose(`gitlab releases#uploadAsset: done (${body.url})`);
      this.assets.push({
        name,
        url: `${origin}/${repo.repository}${body.url}`
      });
    } catch (err) {
      this.debug(err);
      throw err;
    }
  }

  uploadAssets() {
    const { assets } = this.options;
    const { isDryRun } = this.config;
    const context = this.config.getContext();

    this.log.exec('gitlab releases#uploadAssets', assets, { isDryRun });

    if (!assets || isDryRun) {
      return noop;
    }

    const patterns = _.castArray(assets).map(pattern => format(pattern, context));

    return globby(patterns).then(files => {
      if (!files.length) {
        this.log.warn(`gitlab releases#uploadAssets: could not find "${assets}" relative to ${process.cwd()}`);
      }
      return Promise.all(files.map(filePath => this.uploadAsset(filePath)));
    });
  }
}

export default GitLab;<|MERGE_RESOLUTION|>--- conflicted
+++ resolved
@@ -1,25 +1,13 @@
-<<<<<<< HEAD
 import fs from 'fs';
 import path from 'path';
 import got from 'got';
 import { globby } from 'globby';
 import FormData from 'form-data';
+import allSettled from 'promise.allsettled';
 import _ from 'lodash';
 import Release from '../GitRelease.js';
 import { format, e } from '../../util.js';
 import prompts from './prompts.js';
-=======
-const fs = require('fs');
-const path = require('path');
-const got = require('got');
-const globby = require('globby');
-const FormData = require('form-data');
-const _ = require('lodash');
-const allSettled = require('promise.allsettled');
-const Release = require('../GitRelease');
-const { format, e } = require('../../util');
-const prompts = require('./prompts');
->>>>>>> 4236733f
 
 const docs = 'https://git.io/release-it-gitlab';
 
