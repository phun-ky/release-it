const fs = require('fs');
const path = require('path');
const got = require('got');
const _ = require('lodash');
const globby = require('globby');
const FormData = require('form-data');
const Release = require('../GitRelease');
const { format } = require('../../util');
const prompts = require('./prompts');

const noop = Promise.resolve();

class GitLab extends Release {
  constructor(...args) {
    super(...args);
    this.registerPrompts(prompts);
    this.type = 'GitLab';
    this.assets = [];
  }

  get client() {
    if (this._client) return this._client;
    this._client = got.extend({
      prefixUrl: this.baseUrl,
      method: 'POST',
      headers: {
        'user-agent': 'webpro/release-it',
        'Private-Token': this.token
      }
    });
    return this._client;
  }

  async init() {
    await super.init();
    const { repo } = this.getContext();
    this.origin = this.options.origin || `https://${repo.host}`;
    this.baseUrl = `${this.origin}/api/v4`;
    this.id = encodeURIComponent(repo.repository);
    if (!(await this.isAuthenticated())) {
      throw new Error(`Could not authenticate with GitLab using environment variable "${this.options.tokenRef}".`);
    }
    if (!(await this.isCollaborator())) {
      const { repository } = this.getContext('repo');
      const { username } = this.getContext('gitlab');
      throw new Error(`User ${username} is not a collaborator for ${repository}.`);
    }
  }

  async isAuthenticated() {
    if (this.global.isDryRun) return true;
    const endpoint = `user`;
    try {
      const { id, username } = await this.request(endpoint, { method: 'GET' });
      this.setContext({ gitlab: { id, username } });
      return true;
    } catch (err) {
      this.debug(err);
      return false;
    }
  }

  async isCollaborator() {
    if (this.global.isDryRun) return true;
<<<<<<< HEAD
    const endpoint = `projects/${this.id}/members`;
    const { username } = this.getContext('gitlab');
=======
    const { id } = this.getContext('gitlab');
    const endpoint = `/projects/${this.id}/members/all/${id}`;
>>>>>>> 2dc01ba4
    try {
      const user = await this.request(endpoint, { method: 'GET' });
      return user && user.access_level >= 30;
    } catch (err) {
      this.debug(err);
      return false;
    }
  }

  async release() {
    const glRelease = () => this.createRelease();
    const glUploadAssets = () => this.uploadAssets();

    if (this.global.isCI) {
      await this.step({ enabled: this.options.assets, task: glUploadAssets, label: 'GitLab upload assets' });
      await this.step({ task: glRelease, label: 'GitLab release' });
    } else {
      const release = () => glUploadAssets().then(() => glRelease());
      await this.step({ task: release, label: 'GitLab release', prompt: 'release' });
    }
  }

  async request(endpoint, options) {
    this.debug(Object.assign({ url: `${this.baseUrl}/${endpoint}` }, options));
    const method = (options.method || 'POST').toLowerCase();
    const response = await this.client[method](endpoint, options);
    const body = typeof response.body === 'string' ? JSON.parse(response.body) : response.body || {};
    this.debug(body);
    return body;
  }

  async createRelease() {
    const { releaseName } = this.options;
    const { version, tagName, releaseNotes } = this.getContext();
    const { repo } = this.getContext();
    const { isDryRun } = this.global;
    const name = format(releaseName, { version });
    const description = releaseNotes || '-';

    this.log.exec(`gitlab releases#createRelease "${name}" (${tagName})`, { isDryRun });

    if (isDryRun) {
      this.releaseUrl = `${this.origin}/${repo.repository}/releases`;
      this.isReleased = true;
      return noop;
    }

    const endpoint = `projects/${this.id}/releases`;
    const options = {
      json: {
        name,
        tag_name: tagName,
        description
      }
    };

    if (this.assets.length) {
      options.json.assets = {
        links: this.assets
      };
    }

    try {
      const body = await this.request(endpoint, options);
      this.log.verbose(`gitlab releases#createRelease: done`);
      this.releaseUrl = `${this.origin}/${repo.repository}/releases`;
      this.isReleased = true;
      return body;
    } catch (err) {
      this.debug(err);
      throw err;
    }
  }

  async uploadAsset(filePath) {
    const name = path.basename(filePath);
    const { repository } = this.getContext('repo');
    const endpoint = `projects/${this.id}/uploads`;

    const body = new FormData();
    body.append('file', fs.createReadStream(filePath));
    const options = { body };

    try {
      const body = await this.request(endpoint, options);
      this.log.verbose(`gitlab releases#uploadAsset: done (${body.url})`);
      this.assets.push({
        name,
        url: `${this.origin}/${repository}${body.url}`
      });
    } catch (err) {
      this.debug(err);
      throw err;
    }
  }

  uploadAssets() {
    const { assets } = this.options;
    const { isDryRun } = this.global;

    this.log.exec('gitlab releases#uploadAssets', assets, { isDryRun });

    if (!assets || isDryRun) {
      return noop;
    }

    return globby(assets).then(files => {
      if (!files.length) {
        this.log.warn(`gitlab releases#uploadAssets: could not find "${assets}" relative to ${process.cwd()}`);
      }
      return Promise.all(files.map(filePath => this.uploadAsset(filePath)));
    });
  }
}

module.exports = GitLab;<|MERGE_RESOLUTION|>--- conflicted
+++ resolved
@@ -62,13 +62,8 @@
 
   async isCollaborator() {
     if (this.global.isDryRun) return true;
-<<<<<<< HEAD
-    const endpoint = `projects/${this.id}/members`;
-    const { username } = this.getContext('gitlab');
-=======
     const { id } = this.getContext('gitlab');
-    const endpoint = `/projects/${this.id}/members/all/${id}`;
->>>>>>> 2dc01ba4
+    const endpoint = `projects/${this.id}/members/all/${id}`;
     try {
       const user = await this.request(endpoint, { method: 'GET' });
       return user && user.access_level >= 30;
