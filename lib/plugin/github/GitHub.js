import fs from 'node:fs';
import path from 'node:path';
import open from 'open';
import { Octokit } from '@octokit/rest';
import { globby } from 'globby';
import mime from 'mime-types';
import _ from 'lodash';
import retry from 'async-retry';
import newGithubReleaseUrl from 'new-github-release-url';
import { ProxyAgent } from 'proxy-agent';
import { format, parseVersion, readJSON, e } from '../../util.js';
import Release from '../GitRelease.js';
import prompts from './prompts.js';
import { getCommitsFromChangelog, getResolvedIssuesFromChangelog, searchQueries } from './util.js';

/**
 * @typedef {import('@octokit/rest').RestEndpointMethodTypes['repos']['createRelease']['parameters']} CreateReleaseOptions
 */

const pkg = readJSON(new URL('../../../package.json', import.meta.url));

const docs = 'https://git.io/release-it-github';

const RETRY_CODES = [408, 413, 429, 500, 502, 503, 504, 521, 522, 524];

const DEFAULT_RETRY_MIN_TIMEOUT = 1000;

const parseErrormsg = err => {
  let msg = err;
  if (err instanceof Error) {
    const { status, message } = err;
    const headers = err.response ? err.response.headers : {};
    msg = `${_.get(headers, 'status', status)} (${message})`;
  }
  return msg;
};

const truncateBody = body => {
  // https://github.com/release-it/release-it/issues/965
  if (body && body.length >= 124000) return body.substring(0, 124000) + '...';
  return body;
};

class GitHub extends Release {
  constructor(...args) {
    super(...args);
    this.registerPrompts(prompts);
  }

  async init() {
    await super.init();

    const { skipChecks, tokenRef, web, update, assets } = this.options;

    if (!this.token || web) {
      if (!web) {
        this.log.warn(`Environment variable "${tokenRef}" is required for automated GitHub Releases.`);
        this.log.warn('Falling back to web-based GitHub Release.');
      }
      this.setContext({ isWeb: true });
      return;
    }

    if (web && assets) {
      this.log.warn('Assets are not included in web-based releases.');
    }

    if (!skipChecks) {
      // If we're running on GitHub Actions, we can skip the authentication and
      // collaborator checks. Ref: https://bit.ly/2vsyRzu
      if (process.env.GITHUB_ACTIONS) {
        this.setContext({ username: process.env.GITHUB_ACTOR });
      } else {
        if (!(await this.isAuthenticated())) {
          throw e(`Could not authenticate with GitHub using environment variable "${tokenRef}".`, docs);
        }

        if (!(await this.isCollaborator())) {
          const { repository } = this.getContext('repo');
          const { username } = this.getContext();
          throw e(`User ${username} is not a collaborator for ${repository}.`, docs);
        }
      }
    }

    if (update) {
      const { latestTag } = this.config.getContext();
      try {
        const { id, upload_url, tag_name } = await this.getLatestRelease();
        if (latestTag === tag_name) {
          this.setContext({ isUpdate: true, isReleased: true, releaseId: id, upload_url });
        } else {
          this.setContext({ isUpdate: false });
        }
      } catch (error) {
        this.setContext({ isUpdate: false });
      }
      if (!this.getContext('isUpdate')) {
        this.log.warn(`GitHub release for tag ${latestTag} was not found. Creating new release.`);
      }
    }
  }

  async isAuthenticated() {
    if (this.config.isDryRun) return true;
    try {
      this.log.verbose('octokit users#getAuthenticated');
      const { data } = await this.client.users.getAuthenticated();
      this.setContext({ username: data.login });
      return true;
    } catch (err) {
      this.debug(err);
      return false;
    }
  }

  async isCollaborator() {
    if (this.config.isDryRun) return true;
    const { owner, project: repo } = this.getContext('repo');
    const { username } = this.getContext();
    try {
      const options = { owner, repo, username };
      this.log.verbose(`octokit repos#checkCollaborator (${username})`);
      await this.client.repos.checkCollaborator(options);
      return true;
    } catch (err) {
      this.debug(err);
      return false;
    }
  }

  async release() {
    const { assets } = this.options;
    const { isWeb, isUpdate } = this.getContext();
    const { isCI } = this.config;

    const type = isUpdate ? 'update' : 'create';
    const publishMethod = `${type}Release`;

    if (isWeb) {
      const task = () => this.createWebRelease();
      return this.step({ task, label: 'Generating link to GitHub Release web interface', prompt: 'release' });
    } else if (isCI) {
      await this.step({ task: () => this[publishMethod](), label: `GitHub ${type} release` });
      await this.step({ enabled: assets, task: () => this.uploadAssets(), label: 'GitHub upload assets' });
      return this.step({
        task: () => (isUpdate ? Promise.resolve() : this.commentOnResolvedItems()),
        label: 'GitHub comment on resolved items'
      });
    } else {
      const release = async () => {
        await this[publishMethod]();
        await this.uploadAssets();
        return isUpdate ? Promise.resolve(true) : this.commentOnResolvedItems();
      };
      return this.step({ task: release, label: `GitHub ${type} release`, prompt: 'release' });
    }
  }

  handleError(err, bail) {
    const message = parseErrormsg(err);
    const githubError = new Error(message);
    this.log.verbose(err.errors);
    this.debug(err);
    if (!_.includes(RETRY_CODES, err.status)) {
      return bail(githubError);
    }
    throw githubError;
  }

  get client() {
    if (this._client) return this._client;
    const { proxy, timeout } = this.options;
    const host = this.options.host || this.getContext('repo.host');
    const isGitHub = host === 'github.com';
    const baseUrl = `https://${isGitHub ? 'api.github.com' : host}${isGitHub ? '' : '/api/v3'}`;
    const options = {
      baseUrl,
      auth: `token ${this.token}`,
      userAgent: `release-it/${pkg.version}`,
      log: this.config.isDebug ? console : null,
      request: {
        timeout
      }
    };

    if (proxy) {
      options.request.agent = new ProxyAgent(proxy);
    }

    const client = new Octokit(options);

    this._client = client;
    return client;
  }

  async getLatestRelease() {
    const { owner, project: repo } = this.getContext('repo');
    try {
      const options = { owner, repo };
      this.debug(options);
      const response = await this.client.repos.listReleases({ owner, repo, per_page: 1, page: 1 });
      this.debug(response.data[0]);
      return response.data[0];
    } catch (err) {
      return this.handleError(err, () => {});
    }
  }

  getOctokitReleaseOptions(options = {}) {
    const { owner, project: repo } = this.getContext('repo');
<<<<<<< HEAD
    const { releaseName, draft = false, preRelease = false, autoGenerate = false, makeLatest = true } = this.options;
=======
    const {
      releaseName,
      draft = false,
      preRelease = false,
      autoGenerate = false,
      makeLatest = true,
      discussionCategoryName = undefined
    } = this.options;
>>>>>>> 04a36d21
    const { tagName } = this.config.getContext();
    const { version, releaseNotes, isUpdate } = this.getContext();
    const { isPreRelease } = parseVersion(version);
    const name = format(releaseName, this.config.getContext());
    const body = autoGenerate ? (isUpdate ? null : '') : truncateBody(releaseNotes);

    /**
     * @type {CreateReleaseOptions}
     */
    const contextOptions = {
      owner,
      make_latest: makeLatest.toString(),
      repo,
      tag_name: tagName,
      name,
      body,
      draft,
      prerelease: isPreRelease || preRelease,
<<<<<<< HEAD
      generate_release_notes: autoGenerate
=======
      generate_release_notes: autoGenerate,
      discussion_category_name: discussionCategoryName
>>>>>>> 04a36d21
    };
    return Object.assign(options, contextOptions);
  }

  retry(fn) {
    const { retryMinTimeout } = this.options;
    return retry(fn, {
      retries: 2,
      minTimeout: typeof retryMinTimeout === 'number' ? retryMinTimeout : DEFAULT_RETRY_MIN_TIMEOUT
    });
  }

  async createRelease() {
    const options = this.getOctokitReleaseOptions();
    const { isDryRun } = this.config;

    this.log.exec(`octokit repos.createRelease "${options.name}" (${options.tag_name})`, { isDryRun });

    if (isDryRun) {
      this.setContext({ isReleased: true, releaseUrl: this.getReleaseUrlFallback(options.tag_name) });
      return true;
    }

    return this.retry(async bail => {
      try {
        this.debug(options);
        const response = await this.client.repos.createRelease(options);
        this.debug(response.data);
        const { html_url, upload_url, id, discussion_url } = response.data;
        this.setContext({
          isReleased: true,
          releaseId: id,
          releaseUrl: html_url,
          upload_url,
          discussionUrl: discussion_url
        });
        this.config.setContext({
          isReleased: true,
          releaseId: id,
          releaseUrl: html_url,
          upload_url,
          discussionUrl: discussion_url
        });
        this.log.verbose(`octokit repos.createRelease: done (${response.headers.location})`);
        return response.data;
      } catch (err) {
        return this.handleError(err, bail);
      }
    });
  }

  uploadAsset(filePath) {
    const url = this.getContext('upload_url');
    const name = path.basename(filePath);
    const contentType = mime.contentType(name) || 'application/octet-stream';
    const contentLength = fs.statSync(filePath).size;

    return this.retry(async bail => {
      try {
        const options = {
          url,
          data: fs.createReadStream(filePath),
          name,
          headers: {
            'content-type': contentType,
            'content-length': contentLength
          }
        };
        this.debug(options);
        const response = await this.client.repos.uploadReleaseAsset(options);
        this.debug(response.data);
        this.log.verbose(`octokit repos.uploadReleaseAsset: done (${response.data.browser_download_url})`);
        return response.data;
      } catch (err) {
        return this.handleError(err, bail);
      }
    });
  }

  uploadAssets() {
    const { assets } = this.options;
    const { isReleased } = this.getContext();
    const context = this.config.getContext();
    const { isDryRun } = this.config;

    const patterns = _.castArray(assets).map(pattern => format(pattern, context));

    this.log.exec('octokit repos.uploadReleaseAssets', patterns, { isDryRun });

    if (!assets || !isReleased) {
      return true;
    }

    return globby(patterns).then(files => {
      if (!files.length) {
        this.log.warn(`octokit repos.uploadReleaseAssets: did not find "${assets}" relative to ${process.cwd()}`);
      }

      if (isDryRun) return Promise.resolve();

      return Promise.all(files.map(filePath => this.uploadAsset(filePath)));
    });
  }

  getReleaseUrlFallback(tagName) {
    const { host, repository } = this.getContext('repo');
    return `https://${host}/${repository}/releases/tag/${tagName}`;
  }

  generateWebUrl() {
    const host = this.options.host || this.getContext('repo.host');
    const isGitHub = host === 'github.com';

    const options = this.getOctokitReleaseOptions();
    const url = newGithubReleaseUrl({
      user: options.owner,
      repo: options.repo,
      tag: options.tag_name,
      isPrerelease: options.prerelease,
      title: options.name,
      body: options.body
    });
    return isGitHub ? url : url.replace('github.com', host);
  }

  async createWebRelease() {
    const { isCI } = this.config;
    const { tagName } = this.config.getContext();
    const url = this.generateWebUrl();
    if (isCI) {
      this.setContext({ isReleased: true, releaseUrl: url });
    } else {
      const isWindows = process.platform === 'win32';
      if (isWindows) this.log.info(`Opening ${url}`);
      await open(url, { wait: isWindows });
      this.setContext({ isReleased: true, releaseUrl: this.getReleaseUrlFallback(tagName) });
    }
  }

  updateRelease() {
    const { isDryRun } = this.config;
    const release_id = this.getContext('releaseId');
    const options = this.getOctokitReleaseOptions({ release_id });

    this.log.exec(`octokit repos.updateRelease (${options.tag_name})`, { isDryRun });

    if (isDryRun) return true;

    return this.retry(async bail => {
      try {
        this.debug(options);
        const response = await this.client.repos.updateRelease(options);
        this.setContext({ releaseUrl: response.data.html_url });
        this.debug(response.data);
        this.log.verbose(`octokit repos.updateRelease: done (${response.headers.location})`);
        return true;
      } catch (err) {
        return this.handleError(err, bail);
      }
    });
  }

  async commentOnResolvedItems() {
    const { isDryRun } = this.config;
    const { owner, project: repo } = this.getContext('repo');
    const changelog = await this.getChangelog();
    const { comments } = this.options;
    const { submit, issue, pr } = comments ?? {};
    const context = this.getContext();

    if (!submit || !changelog) return true;

    const shas = getCommitsFromChangelog(changelog);
    const searchResults = await Promise.all(searchQueries(this.client, owner, repo, shas));
    const mergedPullRequests = searchResults.flatMap(items => items.map(item => ({ type: 'pr', number: item.number })));

    const host = 'https://' + (this.options.host || this.getContext('repo.host'));
    const resolvedIssues = getResolvedIssuesFromChangelog(host, owner, repo, changelog);

    for (const item of [...resolvedIssues, ...mergedPullRequests]) {
      const { type, number } = item;
      const comment = format(format(type === 'pr' ? pr : issue, context), context);
      const url = `${host}/${owner}/${repo}/${type === 'pr' ? 'pull' : 'issues'}/${number}`;

      if (isDryRun) {
        this.log.exec(`octokit issues.createComment (${url})`, { isDryRun });
        return Promise.resolve();
      }

      try {
        await this.client.issues.createComment({ owner, repo, issue_number: number, body: comment });
        this.log.log(`● Commented on ${url}`);
      } catch (error) {
        this.log.log(`✕ Failed to comment on ${url}`);
      }
    }
  }
}

export default GitHub;<|MERGE_RESOLUTION|>--- conflicted
+++ resolved
@@ -12,6 +12,10 @@
 import Release from '../GitRelease.js';
 import prompts from './prompts.js';
 import { getCommitsFromChangelog, getResolvedIssuesFromChangelog, searchQueries } from './util.js';
+
+/**
+ * @typedef {import('@octokit/rest').RestEndpointMethodTypes['repos']['createRelease']['parameters']} CreateReleaseOptions
+ */
 
 /**
  * @typedef {import('@octokit/rest').RestEndpointMethodTypes['repos']['createRelease']['parameters']} CreateReleaseOptions
@@ -209,9 +213,6 @@
 
   getOctokitReleaseOptions(options = {}) {
     const { owner, project: repo } = this.getContext('repo');
-<<<<<<< HEAD
-    const { releaseName, draft = false, preRelease = false, autoGenerate = false, makeLatest = true } = this.options;
-=======
     const {
       releaseName,
       draft = false,
@@ -220,7 +221,6 @@
       makeLatest = true,
       discussionCategoryName = undefined
     } = this.options;
->>>>>>> 04a36d21
     const { tagName } = this.config.getContext();
     const { version, releaseNotes, isUpdate } = this.getContext();
     const { isPreRelease } = parseVersion(version);
@@ -239,12 +239,8 @@
       body,
       draft,
       prerelease: isPreRelease || preRelease,
-<<<<<<< HEAD
-      generate_release_notes: autoGenerate
-=======
       generate_release_notes: autoGenerate,
       discussion_category_name: discussionCategoryName
->>>>>>> 04a36d21
     };
     return Object.assign(options, contextOptions);
   }
