--- conflicted
+++ resolved
@@ -1,4 +1,3 @@
-<<<<<<< HEAD
 import fs from 'fs';
 import path from 'path';
 import open from 'open';
@@ -8,27 +7,12 @@
 import _ from 'lodash';
 import retry from 'async-retry';
 import newGithubReleaseUrl from 'new-github-release-url';
+import ProxyAgent from 'proxy-agent';
 import { format, parseVersion, readJSON, e } from '../../util.js';
 import Release from '../GitRelease.js';
 import prompts from './prompts.js';
 
 const pkg = readJSON(new URL('../../../package.json', import.meta.url));
-=======
-const fs = require('fs');
-const path = require('path');
-const { Octokit } = require('@octokit/rest');
-const globby = require('globby');
-const mime = require('mime-types');
-const _ = require('lodash');
-const retry = require('async-retry');
-const newGithubReleaseUrl = require('new-github-release-url');
-const open = require('open');
-const ProxyAgent = require('proxy-agent');
-const pkg = require('../../../package.json');
-const { format, parseVersion, e } = require('../../util');
-const Release = require('../GitRelease');
-const prompts = require('./prompts');
->>>>>>> 5e843f17
 
 const docs = 'https://git.io/release-it-github';
 
