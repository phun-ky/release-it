<<<<<<< HEAD
import { EOL } from 'os';
import _ from 'lodash';
import findUp from 'find-up';
import { format, e } from '../../util.js';
import GitBase from '../GitBase.js';
import prompts from './prompts.js';
=======
const { EOL } = require('os');
const _ = require('lodash');
const execa = require('execa');
const { format, e } = require('../../util');
const GitBase = require('../GitBase');
const prompts = require('./prompts');
>>>>>>> 46b03aa4

const noop = Promise.resolve();
const invalidPushRepoRe = /^\S+@/;
const options = { write: false };
const fixArgs = args => (args ? (typeof args === 'string' ? args.split(' ') : args) : []);

const docs = 'https://git.io/release-it-git';

const isGitRepo = () =>
  execa('git', ['rev-parse', '--git-dir']).then(
    () => true,
    () => false
  );

class Git extends GitBase {
  constructor(...args) {
    super(...args);
    this.registerPrompts(prompts);
  }

  static async isEnabled(options) {
    return options !== false && (await isGitRepo());
  }

  async init() {
    if (this.options.requireBranch && !(await this.isRequiredBranch(this.options.requireBranch))) {
      throw e(`Must be on branch ${this.options.requireBranch}`, docs);
    }
    if (this.options.requireCleanWorkingDir && !(await this.isWorkingDirClean())) {
      throw e(`Working dir must be clean.${EOL}Please stage and commit your changes.`, docs);
    }

    await super.init();

    if (this.options.push && !this.remoteUrl) {
      throw e(`Could not get remote Git url.${EOL}Please add a remote repository.`, docs);
    }
    if (this.options.requireUpstream && !(await this.hasUpstreamBranch())) {
      throw e(`No upstream configured for current branch.${EOL}Please set an upstream branch.`, docs);
    }
    if (this.options.requireCommits && (await this.getCommitsSinceLatestTag()) === 0) {
      throw e(`There are no commits since the latest tag.`, docs);
    }
    this.config.setContext({ repo: this.getContext('repo') });
  }

  rollback() {
    this.log.info('Rolling back changes...');
    const { tagName } = this.config.getContext();
    const { isCommitted, isTagged } = this.getContext();
    if (isTagged) {
      this.exec(`git tag --delete ${tagName}`);
    }
    this.exec(`git reset --hard HEAD${isCommitted ? '~1' : ''}`);
  }

  enableRollback() {
    this.rollbackOnce = _.once(this.rollback.bind(this));
    process.on('SIGINT', this.rollbackOnce);
    process.on('exit', this.rollbackOnce);
  }

  disableRollback() {
    if (this.rollbackOnce) {
      process.removeListener('SIGINT', this.rollbackOnce);
      process.removeListener('exit', this.rollbackOnce);
    }
  }

  async beforeRelease() {
    if (this.options.commit) {
      if (this.options.requireCleanWorkingDir) {
        this.enableRollback();
      }
      const changeSet = await this.status();
      this.log.preview({ title: 'changeset', text: changeSet });
      await this.stageDir();
    }
  }

  async release() {
    const { commit, tag, push } = this.options;
    await this.step({ enabled: commit, task: () => this.commit(), label: 'Git commit', prompt: 'commit' });
    await this.step({ enabled: tag, task: () => this.tag(), label: 'Git tag', prompt: 'tag' });
    return !!(await this.step({ enabled: push, task: () => this.push(), label: 'Git push', prompt: 'push' }));
  }

  async isRequiredBranch() {
    const branch = await this.getBranchName();
    const requiredBranches = _.castArray(this.options.requireBranch);
    return requiredBranches.includes(branch);
  }

  async hasUpstreamBranch() {
    const ref = await this.exec('git symbolic-ref HEAD', { options });
    const branch = await this.exec(`git for-each-ref --format="%(upstream:short)" ${ref}`, { options }).catch(
      () => null
    );
    return Boolean(branch);
  }

  tagExists(tag) {
    return this.exec(`git show-ref --tags --quiet --verify -- refs/tags/${tag}`, { options }).then(
      () => true,
      () => false
    );
  }

  isWorkingDirClean() {
    return this.exec('git diff --quiet HEAD', { options }).then(
      () => true,
      () => false
    );
  }

  async getCommitsSinceLatestTag() {
    const latestTagName = await this.getLatestTagName();
    const ref = latestTagName ? `${latestTagName}..HEAD` : 'HEAD';
    return this.exec(`git rev-list ${ref} --count`, { options }).then(Number);
  }

  async getUpstreamArgs(pushRepo) {
    if (pushRepo && !this.isRemoteName(pushRepo)) {
      // Use (only) `pushRepo` if it's configured and looks like a url
      return [pushRepo];
    } else if (!(await this.hasUpstreamBranch())) {
      // Start tracking upstream branch (`pushRepo` is a name if set)
      return ['--set-upstream', pushRepo || 'origin', await this.getBranchName()];
    } else if (pushRepo && !invalidPushRepoRe.test(pushRepo)) {
      return [pushRepo];
    } else {
      return [];
    }
  }

  stage(file) {
    if (!file || !file.length) return noop;
    const files = _.castArray(file);
    return this.exec(['git', 'add', ...files]).catch(err => {
      this.log.warn(`Could not stage ${files}`);
      this.debug(err);
    });
  }

  stageDir({ baseDir = '.' } = {}) {
    const { addUntrackedFiles } = this.options;
    return this.exec(['git', 'add', baseDir, addUntrackedFiles ? '--all' : '--update']);
  }

  reset(file) {
    const files = _.castArray(file);
    return this.exec(['git', 'checkout', 'HEAD', '--', ...files]).catch(err => {
      this.log.warn(`Could not reset ${files}`);
      this.debug(err);
    });
  }

  status() {
    return this.exec('git status --short --untracked-files=no', { options }).catch(() => null);
  }

  commit({ message = this.options.commitMessage, args = this.options.commitArgs } = {}) {
    const msg = format(message, this.config.getContext());
    return this.exec(['git', 'commit', '--message', msg, ...fixArgs(args)]).then(
      () => this.setContext({ isCommitted: true }),
      err => {
        this.debug(err);
        if (/nothing (added )?to commit/.test(err) || /nichts zu committen/.test(err)) {
          this.log.warn('No changes to commit. The latest commit will be tagged.');
        } else {
          throw new Error(err);
        }
      }
    );
  }

  tag({ name, annotation = this.options.tagAnnotation, args = this.options.tagArgs } = {}) {
    const message = format(annotation, this.config.getContext());
    const tagName = name || this.config.getContext('tagName');
    return this.exec(['git', 'tag', '--annotate', '--message', message, ...fixArgs(args), tagName])
      .then(() => this.setContext({ isTagged: true }))
      .catch(err => {
        const { latestTag, tagName } = this.config.getContext();
        if (/tag '.+' already exists/.test(err) && latestTag === tagName) {
          this.log.warn(`Tag "${tagName}" already exists`);
        } else {
          throw err;
        }
      });
  }

  async push({ args = this.options.pushArgs } = {}) {
    const { pushRepo } = this.options;
    const upstreamArgs = await this.getUpstreamArgs(pushRepo);
    const push = await this.exec(['git', 'push', ...fixArgs(args), ...upstreamArgs]);
    this.disableRollback();
    return push;
  }

  afterRelease() {
    this.disableRollback();
  }
}

export default Git;<|MERGE_RESOLUTION|>--- conflicted
+++ resolved
@@ -1,18 +1,9 @@
-<<<<<<< HEAD
 import { EOL } from 'os';
 import _ from 'lodash';
-import findUp from 'find-up';
+import execa from 'execa';
 import { format, e } from '../../util.js';
 import GitBase from '../GitBase.js';
 import prompts from './prompts.js';
-=======
-const { EOL } = require('os');
-const _ = require('lodash');
-const execa = require('execa');
-const { format, e } = require('../../util');
-const GitBase = require('../GitBase');
-const prompts = require('./prompts');
->>>>>>> 46b03aa4
 
 const noop = Promise.resolve();
 const invalidPushRepoRe = /^\S+@/;
