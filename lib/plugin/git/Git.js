--- conflicted
+++ resolved
@@ -1,19 +1,10 @@
-<<<<<<< HEAD
 import { EOL } from 'os';
 import _ from 'lodash';
 import { execa } from 'execa';
+import matcher from 'wildcard-match';
 import { format, e } from '../../util.js';
 import GitBase from '../GitBase.js';
 import prompts from './prompts.js';
-=======
-const { EOL } = require('os');
-const _ = require('lodash');
-const execa = require('execa');
-const matcher = require('wildcard-match');
-const { format, e } = require('../../util');
-const GitBase = require('../GitBase');
-const prompts = require('./prompts');
->>>>>>> 4236733f
 
 const noop = Promise.resolve();
 const invalidPushRepoRe = /^\S+@/;
