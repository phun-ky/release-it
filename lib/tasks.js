const repoPathParse = require('parse-repo');
const _ = require('lodash');
const { bump, runTemplateCommand: run, pushd, copy, npmPublish, popd, mkTmpDir } = require('./shell');
const git = require('./git');
const githubClient = require('./github-client');
const prompt = require('./prompt');
const { truncateLines } = require('./util');
const { parse: parseVersion } = require('./version');
const { config } = require('./config');
const log = require('./log');
const { debug, debugConfig } = require('./debug');
const { spinner, getSpinner } = require('./spinner');

const validateRepoState = async options => {
  const { requireCleanWorkingDir, requireUpstream, github, dist } = options;

  if (!await git.isGitRepo()) {
    throw new Error('Not a git repository.');
  }

  const remoteUrl = await git.getRemoteUrl();
  if (!remoteUrl) {
    throw new Error('Could not get remote Git url.');
  }

  if (requireCleanWorkingDir && !await git.isWorkingDirClean()) {
    throw new Error('Working dir must be clean.');
  }

  const hasUpstream = await git.hasUpstream();
  if (requireUpstream && !hasUpstream) {
    throw new Error('No upstream configured for current branch.');
  }

  const isGithubRelease = github.release || dist.github.release;
  if (isGithubRelease && !github.token) {
    throw new Error(`Environment variable ${github.tokenRef} is required for GitHub releases.`);
  }

  return {
    remoteUrl,
    hasUpstream
  };
};

module.exports = async options => {
  let initSpinner;

  config.assignOptions(options);

  try {
    const { options, isInteractive, isVerbose } = config;
    const { src, github, npm, safeBump, pkgFiles, dist } = options;
    const { beforeChangelogCommand, changelogCommand, buildCommand } = options;
    const { beforeStartCommand, commitMessage, tagName, tagAnnotation, afterReleaseCommand } = src;

    debugConfig('%O', options);

    await spinner(beforeStartCommand, () => run(beforeStartCommand), `Command (${beforeStartCommand})`);

    const { remoteUrl, hasUpstream } = await validateRepoState(options);

    const parsed = await parseVersion(options);

    if (parsed.version) {
      Object.assign(options, parsed);
    } else if (!parsed.version && isInteractive) {
      log.warn('Unable to find an existing Git tag, or package.json#version. No or invalid version provided.');
      await prompt(true, 'src', 'version', version => {
        Object.assign(options, {
          version
        });
      });
    } else {
      throw new Error(
        'Unable to find an existing Git tag, or package.json#version. No or invalid version provided.\n' +
          'Example: release-it 1.0.0'
      );
    }

    const { latestVersion, version } = options;

    const isUnsafeBump = pkgFiles && !safeBump;
    const isSafeBump = pkgFiles && safeBump;

    initSpinner = getSpinner().start(`Init (release ${version} for ${options.name})`);

    const repo = repoPathParse(remoteUrl);

<<<<<<< HEAD
=======
    const isGithubRelease = github.release || dist.github.release;
    if (isGithubRelease && !github.token) {
      throw new Error(`Environment variable ${github.tokenRef} is required for GitHub releases.`);
    }

    if (options.requireCleanWorkingDir && !await git.isWorkingDirClean()) {
      throw new Error('Working dir must be clean.');
    }

    await spinner(isUnsafeBump, () => bump(pkgFiles, version), 'Bump version');
    
    await spinner(beforeChangelogCommand, () => run(beforeChangelogCommand), `Command (${beforeChangelogCommand})`);
    const changelog = await git.getChangelog({ changelogCommand, tagName: src.tagName, latestVersion });

>>>>>>> 070f037b
    initSpinner.succeed();
    initSpinner = null;

    if (isInteractive && !isVerbose && changelog) {
      log.info(truncateLines(changelog));
    }

    if (isInteractive) {
<<<<<<< HEAD
      await prompt(true, 'src', 'ready', () => {
        throw new Error('Cancelled (no changes were made).');
=======
      await prompt('src', 'ready', () => {
        const message = isSafeBump ? 'no changes were made' : 'you may have changes';
        throw new Error(`Cancelled (${message}).`);
>>>>>>> 070f037b
      });
    }

    await spinner(isSafeBump, () => bump(pkgFiles, version), 'Bump version');
    await spinner(buildCommand, () => run(buildCommand), `Command (${buildCommand})`);
    await git.stage(pkgFiles);
    await git.stageDir();

    const distStageDir = config.getResolvedDir('dist.stageDir');
    const { path: stageDir, cleanup: rmStageDir } = dist.repo ? await mkTmpDir(distStageDir) : {};

    if (dist.repo) {
      const { pkgFiles, beforeStageCommand } = dist;
      await spinner(dist.repo, () => git.clone(dist.repo, stageDir), 'Clone (dist repo)');
      await copy(dist.files, { cwd: dist.baseDir }, stageDir);
      await pushd(stageDir);
      await bump(pkgFiles, version);
      await spinner(beforeStageCommand, () => run(beforeStageCommand), `Command (${beforeStageCommand})`);
      await git.stageDir();
      await git.hasChanges('dist');
      await popd();
    }

    const status = () => git.status();
    const commit = () => git.commit('.', commitMessage, version);
    const tag = () => git.tag(version, tagName, tagAnnotation);
    const push = () => git.push(src.pushRepo, hasUpstream);
    const release = () => githubClient.release({ version, tagName, repo, changelog, github });
    const uploadAssets = releaseId => githubClient.uploadAssets({ releaseId, repo, github });
    const publish = () => npmPublish(npm, options.name);

    if (!isInteractive) {
      await status();
      await spinner(src.commit, commit, 'Git commit');
      await spinner(src.tag, tag, 'Git tag');
      await spinner(src.push, push, 'Git push');
      const releaseInfo = await spinner(github.release, release, 'GitHub release');
      await spinner(releaseInfo, () => uploadAssets(releaseInfo.id), 'GitHub upload assets');
      if (!npm.private) {
        await spinner(npm.publish, publish, 'npm publish');
      }
    } else {
      await prompt(true, 'src', 'status', status);
      await prompt(src.commit, 'src', 'commit', commit);
      await prompt(src.tag, 'src', 'tag', tag);
      await prompt(src.push, 'src', 'push', push);
      await prompt(github.release, 'src', 'release', async () => {
        const releaseInfo = await release();
        return releaseInfo && (await uploadAssets(releaseInfo.id));
      });

      if (!npm.private) {
        await prompt(npm.publish, 'src', 'publish', publish);
      }
    }

    await spinner(afterReleaseCommand, () => run(afterReleaseCommand), `Command (${afterReleaseCommand})`);

    if (dist.repo) {
      await pushd(stageDir);

      const { commitMessage, tagName, tagAnnotation, github, npm, afterReleaseCommand } = dist;
      const remoteUrl = await git.getRemoteUrl();
      const distRepo = repoPathParse(remoteUrl);
      const isSameRepo = git.isSameRepo(repo, distRepo);
      const shouldTag = (dist.tag && !isSameRepo) || (isSameRepo && tagName !== src.tagName);

      _.defaults(github, options.github);
      _.defaults(npm, options.npm);

      const commit = () => git.commit('.', commitMessage, version);
      const tag = () => git.tag(version, tagName, tagAnnotation);
      const push = () => git.push();
      const release = () => githubClient.release({ version, tagName, repo: distRepo, changelog, github });
      const uploadAssets = releaseId => githubClient.uploadAssets({ releaseId, repo: distRepo, github });
      const publish = () => npmPublish(npm, options.name);

      if (!isInteractive) {
        await status();
        await spinner(dist.commit, commit, 'Git commit (dist repo)');
        await spinner(shouldTag, tag, 'Git tag (dist repo)');
        await spinner(dist.push, push, 'Git push (dist repo)');
        const releaseInfo = await spinner(github.release, release, 'GitHub release (dist repo)');
        await spinner(releaseInfo, () => uploadAssets(releaseInfo.id), 'GitHub upload assets (dist repo)');
        await spinner(npm.publish, publish, 'npm publish (dist repo)');
      } else {
        await prompt(true, 'dist', 'status', status);
        await prompt(dist.commit, 'dist', 'commit', commit);
        await prompt(shouldTag, 'dist', 'tag', tag);
        await prompt(dist.push, 'dist', 'push', push);
        await prompt(github.release, 'dist', 'release', async () => {
          const releaseInfo = await release();
          return releaseInfo && (await uploadAssets(releaseInfo.id));
        });
        await prompt(npm.publish, 'dist', 'publish', publish);
      }

      await spinner(afterReleaseCommand, () => run(afterReleaseCommand), `Command (${afterReleaseCommand})`);
      await popd();

      await rmStageDir();
    }

    getSpinner().succeed(`Done (in ${Math.floor(process.uptime())}s.)`);

    return Promise.resolve({
      changelog,
      latestVersion,
      version
    });
  } catch (err) {
    initSpinner && initSpinner.fail();
    log.error(err.message);
    debug(err);
    throw err;
  }
};<|MERGE_RESOLUTION|>--- conflicted
+++ resolved
@@ -87,23 +87,11 @@
 
     const repo = repoPathParse(remoteUrl);
 
-<<<<<<< HEAD
-=======
-    const isGithubRelease = github.release || dist.github.release;
-    if (isGithubRelease && !github.token) {
-      throw new Error(`Environment variable ${github.tokenRef} is required for GitHub releases.`);
-    }
-
-    if (options.requireCleanWorkingDir && !await git.isWorkingDirClean()) {
-      throw new Error('Working dir must be clean.');
-    }
-
     await spinner(isUnsafeBump, () => bump(pkgFiles, version), 'Bump version');
     
     await spinner(beforeChangelogCommand, () => run(beforeChangelogCommand), `Command (${beforeChangelogCommand})`);
     const changelog = await git.getChangelog({ changelogCommand, tagName: src.tagName, latestVersion });
 
->>>>>>> 070f037b
     initSpinner.succeed();
     initSpinner = null;
 
@@ -112,14 +100,9 @@
     }
 
     if (isInteractive) {
-<<<<<<< HEAD
       await prompt(true, 'src', 'ready', () => {
-        throw new Error('Cancelled (no changes were made).');
-=======
-      await prompt('src', 'ready', () => {
         const message = isSafeBump ? 'no changes were made' : 'you may have changes';
         throw new Error(`Cancelled (${message}).`);
->>>>>>> 070f037b
       });
     }
 
