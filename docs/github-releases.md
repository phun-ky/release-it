# GitHub Releases

<img align="right" src="./assets/github-release.png?raw=true" width="350" style="border:red;">

The "releases" page on GitHub projects links to a page containing the project's history, or changelog. Releases are
attached to an existing Git tag, so make sure the [Git part][1] is configured correctly.

Unsurprisingly, release-it uses this feature extensively ([release-it's releases page][2]).

See the screenshot on the right for an overview of what release-it automates.

To add [GitHub releases][3] in your release-it flow, there are two options:

1. Automated. This requires a personal access token.
2. Manual. The GitHub web interface will be opened with pre-populated fields.

## Configuration options

| Option                   | Description                                                                     |
| :----------------------- | :------------------------------------------------------------------------------ |
| `github.release`         | Set to `false` to skip the GitHub publish step                                  |
| `github.releaseName`     | Set the release name (default: `Release ${version}`)                            |
| `github.releaseNotes`    | Override the release notes with custom notes                                    |
| `github.autoGenerate`    | Let GitHub generate release notes                                               |
| `github.preRelease`      | Set the release to a pre-release status                                         |
| `github.draft`           | Set the release to a draft status                                               |
| `github.tokenRef`        | GitHub token environment variable name (default: `GITHUB_TOKEN`)                |
| `github.assets`          | Glob pattern path to assets to add to the GitHub release                        |
| `github.host`            | Use a different host from what would be derived from the Git URL                |
| `github.timeout`         | Timeout duration to wait for a response from the GitHub API                     |
| `github.proxy`           | If the release is performed behind a proxy, set this to string of the proxy URL |
| `github.skipChecks`      | Skip checks on `GITHUB_TOKEN` environment variable and user permissions         |
| `github.web`             | Explicitly override checking if the `GITHUB_TOKEN` is set                       |
| `github.comments.submit` | Submit a comment to each merged PR and closed issue part of the release         |
| `github.comments.issue`  | The text to add to the associated closed issues                                 |
| `github.comments.pr`     | The text to add to the associated merged pull requests                          |

## Automated

To automate the release (using the GitHub REST API), the following needs to be configured:

- Configure `github.release: true`
- Obtain a [personal access token][4] (release-it only needs "repo" access; no "admin" or other scopes).
- Make sure the token is [available as an environment variable][5].

Do not put the actual token in the release-it configuration. It will be read from the `GITHUB_TOKEN` environment
variable. You can change this variable name by setting the `github.tokenRef` option to something else.

Optionally, release-it can automatically [submit comments][6] to the merged pull requests and closed tickets to notify
people in which release the fix or feature is included.

## Manual

In this mode, release-it will open the default browser pointed at the GitHub web interface with the fields pre-populated
(like the screenshot above). The data can be modified and assets can be uploaded before publishing the release.

- Configure `github.release: true`
- This mode is enabled automatically when the `GITHUB_TOKEN` environment variable is not set.
- Set `github.web: true` explicitly to override this `GITHUB_TOKEN` check.
- Use `github.autoGenerate: true` to let GitHub generate release notes.

In non-interactive CI mode (using `--ci` or in a CI environment), release-it will not open a browser, but instead print
the url to the GitHub web interface (including data to pre-populate the fields).

## Git

A GitHub release requires the corresponding Git tag to be present on the remote (release-it creates and pushes this tag
automatically). Thus, in addition to the `GITHUB_TOKEN`, a public SSH key is required to push the Git tag to the remote
repository. See [Git remotes][7] (and [CI: Git][8]) for more information.

## Prerequisite checks

First, release-it will check whether the `GITHUB_TOKEN` environment variable is set. If not, it will fall back to [open
the web interface][9] to publish a release (and skip the next checks). If the token is set, it will authenticate, and
verify whether the current user is a collaborator and authorized to publish a release.

To skip these checks, use `github.skipChecks`.

## Release name

The default release name is `Release ${version}`. However, many projects are more creative here. It can be set from the
command-line directly: `--github.releaseName="Arcade Silver"`.

## Release notes

By default, the output of `git.changelog` is used for the GitHub release notes. This is the printed `Changelog: ...`
when release-it boots. This can be overridden with the `github.releaseNotes` option to customize the release notes for
the GitHub release. This will be invoked just before the actual GitHub release itself.

The value can either be a string or a function but a function is only supported when configuring release-it using
`.release-it.js` or `.release-it.cjs` file.

When the value is a string, it's executed as a shell script. Make sure it outputs to `stdout`. An example:

```json
{
  "github": {
    "release": true,
    "releaseNotes": "generate-release-notes.sh --from=${latestTag} --to=${tagName}"
  }
}
```

Another example using `--no-merges` to omit merge commits:

```json
{
  "github": {
    "release": true,
    "releaseNotes": "git log --no-merges --pretty=format:\"* %s %h\" ${latestTag}...main"
  }
}
```

When the value is a function, it's executed with a single `context` parameter that contains the plugin context. The
function can also be `async`. Make sure that it returns a string value. An example:

```js
{
  github: {
    release: true,
    releaseNotes(context) {
      // Remove the first, redundant line with version and date.
      return context.changelog.split('\n').slice(1).join('\n');
    }
  }
}
```

Use `--github.autoGenerate` to have GitHub auto-generate the release notes (does not work with `web: true`).

See [Changelog][10] for more information about generating changelogs/release notes.

## Attach binary assets

To upload binary release assets with a GitHub release (such as compiled executables, minified scripts, documentation),
provide one or more glob patterns for the `github.assets` option. After the release, the assets are available to
download from the GitHub release page. Example:

```json
{
  "github": {
    "release": true,
    "assets": ["dist/*.zip"]
  }
}
```

## Pre-release

If the release is a pre-release (according to semver), release-it automatically sets `github.preRelease` to `true`. This
can also be set manually.

## Draft

In case the release should not be made public yet, set `github.draft: true`.

## Host

Use a different host from what would be derived from the Git url (e.g. when using GitHub Enterprise).

By default, the GitHub API host is [https://api.github.com][11]. Setting `github.host` to `"private.example.org"` would
result in release-it using [https://private.example.org/api/v3][12].

## Proxy

In case release are done from behind a proxy, set `github.proxy` using a string to a proxy address like
`"http://proxy:8080"`.

## Update the latest release

The latest GitHub release can be updated, e.g. to update the releases notes, add release assets, or toggle the `draft`
status.

- Use `--no-increment` to skip updating the version.
- Use `--no-git` to skip Git commit, tag, push (when the tag is already there).
- Use `--no-npm` to skip publishing to npm (if there's a `package.json`).
- Use `--github.update` to update the GitHub release.

Use the other options to update the release, such as `--github.assets` to add assets. Note that the `draft` and
`preRelease` options are `false` by default, but can be set explicitly using e.g. `--no-github.draft` or
`--github.draft`.

Example command to add assets and explicitly toggle the draft status to "published":

```bash
release-it --no-increment --no-git --github.release --github.update --github.assets=*.zip --no-github.draft
```

## Project Non-Latest Release

To do a release that isn't the latest release on your GitHub project e.g for support releases, you can set
`github.makeLatest` to `false`.

<<<<<<< HEAD
=======
## Create GitHub Discussion

To auto-create GitHub Discussion for the release on your GitHub project, you can set:

`github.discussionCategoryName` to `[discussion category name]`

>>>>>>> 04a36d21
## Comments

To submit a comment to each merged pull requests and closed issue that is part of the release, set
`github.comments.submit` to `true`. Here are the default settings:

```json
{
  "github": {
    "comments": {
      "submit": false,
      "issue": ":rocket: _This issue has been resolved in v${version}. See [${releaseName}](${releaseUrl}) for release notes._",
      "pr": ":rocket: _This pull request is included in v${version}. See [${releaseName}](${releaseUrl}) for release notes._"
    }
  }
}
```

Example comment:

:rocket: _This issue has been resolved in v15.10.0. See [Release 15.10.0][13] for release notes._

This only works with `github.release: true` and not with [manual release via the web interface][9].

Since this is an experimental feature, it's disabled by default for now. Set `github.comments: true` to enable.

[1]: ./git.md
[2]: https://github.com/release-it/release-it/releases
[3]: https://docs.github.com/en/repositories/releasing-projects-on-github/about-releases
[4]: https://github.com/settings/tokens/new?scopes=repo&description=release-it
[5]: ./environment-variables.md
[6]: #comments
[7]: ./git.md#git-remotes
[8]: ./ci.md#git
[9]: #manual
[10]: ./changelog.md
[11]: https://api.github.com
[12]: https://private.example.org/api/v3
[13]: https://github.com/release-it/release-it/releases/tag/15.10.0<|MERGE_RESOLUTION|>--- conflicted
+++ resolved
@@ -192,15 +192,12 @@
 To do a release that isn't the latest release on your GitHub project e.g for support releases, you can set
 `github.makeLatest` to `false`.
 
-<<<<<<< HEAD
-=======
 ## Create GitHub Discussion
 
 To auto-create GitHub Discussion for the release on your GitHub project, you can set:
 
 `github.discussionCategoryName` to `[discussion category name]`
 
->>>>>>> 04a36d21
 ## Comments
 
 To submit a comment to each merged pull requests and closed issue that is part of the release, set
