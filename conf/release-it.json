--- conflicted
+++ resolved
@@ -6,11 +6,7 @@
     "afterRelease": null
   },
   "git": {
-<<<<<<< HEAD
     "changelog": "git log --pretty=format:\"* %s (%h)\" ${latestTag}...HEAD",
-=======
-    "changelog": "git log --pretty=format:\"* %s (%h)\" [REV_RANGE]",
->>>>>>> b1f33617
     "requireCleanWorkingDir": true,
     "requireUpstream": true,
     "addUntrackedFiles": false,
